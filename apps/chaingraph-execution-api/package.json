{
  "name": "@badaitech/chaingraph-execution-api",
  "type": "module",
<<<<<<< HEAD
  "version": "0.6.46",
=======
  "version": "0.7.0",
>>>>>>> 98bc20a2
  "private": false,
  "description": "Chaingraph tRPC Server - Scalable API server for Chaingraph execution management",
  "license": "BUSL-1.1",
  "repository": {
    "type": "git",
    "url": "git+https://github.com/badaitech/chaingraph.git",
    "directory": "./apps/chaingraph-execution-api"
  },
  "publishConfig": {
    "registry": "https://npm.pkg.github.com"
  },
  "exports": {
    ".": {
      "import": "./dist/index.js",
      "default": "./dist/index.js"
    }
  },
  "main": "./dist/index.js",
  "module": "./dist/index.js",
  "files": [
    "dist"
  ],
  "scripts": {
    "dev": "bun --conditions=development --watch run src/index.ts",
    "build": "tsc -b && vite build",
    "start": "node ./dist/index.js",
    "test": "vitest",
    "test:coverage": "vitest run --coverage",
    "typecheck": "tsc --noEmit"
  },
  "dependencies": {
    "@badaitech/badai-api": "workspace:*",
    "@badaitech/chaingraph-executor": "workspace:*",
    "@badaitech/chaingraph-nodes": "workspace:*",
    "@badaitech/chaingraph-trpc": "workspace:*",
    "@badaitech/chaingraph-types": "workspace:*",
    "@mixmark-io/domino": "^2.2.0",
    "@modelcontextprotocol/sdk": "^1.18.2",
    "@opentelemetry/api": "^1.9.0",
    "@opentelemetry/context-async-hooks": "^2.1.0",
    "@opentelemetry/core": "^2.1.0",
    "@opentelemetry/exporter-logs-otlp-proto": "^0.206.0",
    "@opentelemetry/exporter-trace-otlp-proto": "^0.206.0",
    "@opentelemetry/resources": "^2.1.0",
    "@opentelemetry/sdk-logs": "^0.206.0",
    "@opentelemetry/sdk-trace-base": "^2.1.0",
    "@trpc/server": "^11.7.2",
    "bigint-crypto-utils": "^3.3.0",
    "cors": "^2.8.5",
    "dotenv": "^17.2.3",
    "drizzle-orm": "^0.44.5",
    "kafkajs": "^2.2.4",
    "nanoid": "^5.1.6",
    "nanoid-dictionary": "^5.0.0",
    "pg": "^8.16.3",
    "pg-listen": "^1.7.0",
    "pg-native": "^3.5.2",
    "superjson": "^2.2.5",
    "winston": "^3.18.3",
    "winston-transport": "^4.9.0",
    "ws": "^8.18.3",
    "zod": "^3.25.76"
  },
  "devDependencies": {
    "@badaitech/typescript-config": "workspace:*",
    "@types/cors": "^2.8.19",
    "@types/node": "^24.10.1",
    "@types/ws": "^8.18.1",
    "husky": "^9.1.7",
    "vite-plugin-static-copy": "^3.1.2",
    "vite-plugin-top-level-await": "^1.6.0"
  }
}<|MERGE_RESOLUTION|>--- conflicted
+++ resolved
@@ -1,11 +1,7 @@
 {
   "name": "@badaitech/chaingraph-execution-api",
   "type": "module",
-<<<<<<< HEAD
-  "version": "0.6.46",
-=======
   "version": "0.7.0",
->>>>>>> 98bc20a2
   "private": false,
   "description": "Chaingraph tRPC Server - Scalable API server for Chaingraph execution management",
   "license": "BUSL-1.1",
