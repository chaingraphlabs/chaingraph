# @badaitech/chaingraph-execution-api

<<<<<<< HEAD
## 0.6.18

### Patch Changes

- 50c07ea: fix: update external ID mapping in PgOwnershipResolver to include provider prefix
- Updated dependencies [50c07ea]
  - @badaitech/chaingraph-executor@0.6.18
  - @badaitech/chaingraph-nodes@0.6.18
  - @badaitech/chaingraph-types@0.6.18
  - @badaitech/chaingraph-trpc@0.6.18
  - @badaitech/badai-api@0.6.18

=======
>>>>>>> 7a58f850
## 0.6.17

### Patch Changes

- e8c4961: feat: add debug mode support for command polling in execution workflows
- Updated dependencies [e8c4961]
  - @badaitech/chaingraph-executor@0.6.17
  - @badaitech/badai-api@0.6.17
  - @badaitech/chaingraph-nodes@0.6.17
  - @badaitech/chaingraph-trpc@0.6.17
  - @badaitech/chaingraph-types@0.6.17

## 0.6.16

### Patch Changes

- feat: enhance WebSocket server with health check endpoints and error handling
- Updated dependencies
  - @badaitech/chaingraph-executor@0.6.16
  - @badaitech/chaingraph-nodes@0.6.16
  - @badaitech/chaingraph-types@0.6.16
  - @badaitech/chaingraph-trpc@0.6.16
  - @badaitech/badai-api@0.6.16

## 0.6.15

### Patch Changes

- 5faf86d: feat: add hardcoded version constants for DBOS application and queue name
- Updated dependencies [5faf86d]
  - @badaitech/chaingraph-executor@0.6.15
  - @badaitech/chaingraph-nodes@0.6.15
  - @badaitech/chaingraph-types@0.6.15
  - @badaitech/chaingraph-trpc@0.6.15
  - @badaitech/badai-api@0.6.15

## 0.6.14

### Patch Changes

- e150365: refactor: simplify DBOS configuration and remove legacy components
- Updated dependencies [e150365]
  - @badaitech/chaingraph-executor@0.6.14
  - @badaitech/chaingraph-nodes@0.6.14
  - @badaitech/chaingraph-types@0.6.14
  - @badaitech/chaingraph-trpc@0.6.14
  - @badaitech/badai-api@0.6.14

## 0.6.13

### Patch Changes

- a715198: Debug DBOS
- Updated dependencies [a715198]
  - @badaitech/chaingraph-executor@0.6.13
  - @badaitech/chaingraph-nodes@0.6.13
  - @badaitech/chaingraph-types@0.6.13
  - @badaitech/chaingraph-trpc@0.6.13
  - @badaitech/badai-api@0.6.13

## 0.6.12

### Patch Changes

- f1f81b9: refactor: simplify DBOS layer by removing Kafka legacy wrappers
- Updated dependencies [f1f81b9]
  - @badaitech/chaingraph-executor@0.6.12
  - @badaitech/chaingraph-nodes@0.6.12
  - @badaitech/chaingraph-types@0.6.12
  - @badaitech/chaingraph-trpc@0.6.12
  - @badaitech/badai-api@0.6.12

## 0.6.11

### Patch Changes

- fix: backward-compatible user ID resolution
- Updated dependencies
  - @badaitech/chaingraph-executor@0.6.11
  - @badaitech/chaingraph-nodes@0.6.11
  - @badaitech/chaingraph-types@0.6.11
  - @badaitech/chaingraph-trpc@0.6.11
  - @badaitech/badai-api@0.6.11

## 0.6.10

### Patch Changes

- 4177dc6: fix: ensure execution workflow is registered before DBOS launch
- Updated dependencies [4177dc6]
  - @badaitech/chaingraph-executor@0.6.10
  - @badaitech/chaingraph-nodes@0.6.10
  - @badaitech/chaingraph-types@0.6.10
  - @badaitech/chaingraph-trpc@0.6.10
  - @badaitech/badai-api@0.6.10

## 0.6.9

### Patch Changes

- feat: implement API-only task queue and update service creation for API mode
- Updated dependencies
  - @badaitech/chaingraph-executor@0.6.9
  - @badaitech/chaingraph-nodes@0.6.9
  - @badaitech/chaingraph-types@0.6.9
  - @badaitech/chaingraph-trpc@0.6.9
  - @badaitech/badai-api@0.6.9

## 0.6.8

### Patch Changes

- Fix build, change cjs to esm
- Updated dependencies
  - @badaitech/chaingraph-executor@0.6.8
  - @badaitech/chaingraph-nodes@0.6.8
  - @badaitech/chaingraph-types@0.6.8
  - @badaitech/chaingraph-trpc@0.6.8
  - @badaitech/badai-api@0.6.8

## 0.6.7

### Patch Changes

- bump, fix build
- Updated dependencies
  - @badaitech/chaingraph-executor@0.6.7
  - @badaitech/chaingraph-nodes@0.6.7
  - @badaitech/chaingraph-types@0.6.7
  - @badaitech/chaingraph-trpc@0.6.7
  - @badaitech/badai-api@0.6.7

## 0.6.6

### Patch Changes

- Fix imports
- Updated dependencies
  - @badaitech/chaingraph-executor@0.6.6
  - @badaitech/chaingraph-nodes@0.6.6
  - @badaitech/chaingraph-types@0.6.6
  - @badaitech/chaingraph-trpc@0.6.6
  - @badaitech/badai-api@0.6.6

## 0.6.5

### Patch Changes

- Bump
- Updated dependencies
  - @badaitech/chaingraph-nodes@0.6.5
  - @badaitech/chaingraph-types@0.6.5
  - @badaitech/badai-api@0.6.5
  - @badaitech/chaingraph-executor@0.6.5
  - @badaitech/chaingraph-trpc@0.6.5

## 0.6.4

### Patch Changes

- Updated dependencies
  - @badaitech/chaingraph-executor@0.6.4
  - @badaitech/chaingraph-trpc@0.6.4

## 0.6.3

### Patch Changes

- feat: add pg-listen dependency and update Vite configuration for improved module handling
- Updated dependencies
  - @badaitech/chaingraph-executor@0.6.3
  - @badaitech/chaingraph-nodes@0.6.3
  - @badaitech/chaingraph-types@0.6.3
  - @badaitech/chaingraph-trpc@0.6.3
  - @badaitech/badai-api@0.6.3

## 0.6.2

### Patch Changes

- feat: add OpenTelemetry and Winston dependencies for enhanced logging and tracing
- Updated dependencies
  - @badaitech/chaingraph-executor@0.6.2
  - @badaitech/chaingraph-nodes@0.6.2
  - @badaitech/chaingraph-types@0.6.2
  - @badaitech/chaingraph-trpc@0.6.2
  - @badaitech/badai-api@0.6.2

## 0.6.1

### Patch Changes

- feat: remove unused React and XYFlow dependencies from Vite configuration
- Updated dependencies
  - @badaitech/chaingraph-executor@0.6.1
  - @badaitech/chaingraph-nodes@0.6.1
  - @badaitech/chaingraph-types@0.6.1
  - @badaitech/chaingraph-trpc@0.6.1
  - @badaitech/badai-api@0.6.1

## 0.6.0

### Minor Changes

- Release

### Patch Changes

- e92f4dc: feat: implement child execution spawning with dedicated spawner workflow and event handling
- 5cd71e6: feat: implement execution recovery service with failure tracking and recovery methods
- 35808f7: fix: update default value handling in decorators and improve error messaging in edge transfer logic
- fab7b54: feat: update package.json and vite.lib.config.ts to include TRPC and SuperJSON dependencies
- 34862a5: fix: restore @badaitech/typescript-config as a devDependency in package.json
- b0cd4c4: fix: remove unused peer dependencies and update Vite config for minification and dependency inclusion
- a21936f: fix: update package version and add wagmi and viem dependencies in package.json and vite config
- 34862a5: fix: restore @badaitech/typescript-config as a devDependency in package.json and update package versions
- 5fd5197: fix: remove conditional checks for release branch in GitHub Actions and restore trpc dependencies in package.json
- 0674057: feat: update DBOS execution configuration and remove Kafka dependencies
- f4dd3ac: fix: remove Storybook references from configuration files, add trpc dependencies to the chaingraph-backend
- 78949c3: fix: update execution serialization and flow migration logic
- b0cd4c4: fix: remove unused peer dependencies and comment out excluded packages in Vite config
- e2658c6: feat: implement TextDecoderStream and TextEncoderStream polyfills; update serialization and execution events to use SuperJSON for data handling
- e2658c6: feat: Add flow migration from v1 to v2 schema. Make the ports id's unique for the nodes only. chore: update dependencies and optimize code structure, improve flow node cloning logic
- 054d798: fix: update Vite config to clean output directory and adjust rollup options for ESM output
- eada8b3: fix: disable sourcemap in Vite config for production build and update package versions
- 33d4280: Add new special specal login and sign methods with telegram params
- 7caac7e: feat: integrate DBOS execution engine with event streaming and task management
- e2658c6: feat: enhance KafkaEventBus message handling with improved error logging and header checks; add comprehensive tests for execution event serialization
- 32bdf91: feat: optimize child task creation and spawning with parallel processing
- bdac567: fix: update Vite config for minification and include missing dependencies in pnpm-lock.yaml
- ad73d3a: fix: disable sourcemap in Vite config for production build
- 44e68ba: fix: add new TRPC and related dependencies in package.json
- 911e4ba: Experimental version to debug the external integrations
- 5cd71e6: fix: enhance execution worker with failure tracking, recovery methods, and improved claim handling
- 48dcfce: fix: for the paste node trpc procedure emit the migrated nodes instead of original one. Add support for updating multiple nodes and introduce NodesUpdated event
- e2658c6: feat: add @mixmark-io/domino dependency to package.json for enhanced functionality
- 054d798: fix: refactor wallet integration to use Effector stores, remove deprecated WagmiProvider, and update balance handling
- 18409d2: feat: enhance command handling in execution workflow with shared command controller and abort support
- e8aff50: fix: update package.json version and adjust Vite config for ESM compatibility
- 6d0fbb3: feat: implement command polling for execution control with pause, resume, and step commands
- 9069770: feat: implement signal pattern for DBOS execution workflow with event initialization and timeout handling
- 591929e: feat: update TRPC client and initialization to improve type exports and re-export NodeRegistry and SuperJSON
- 4b8d45e: fix: reorganize rollup external dependencies and update eslint ignore patterns
- cc27719: fix: restore lucide-react dependency in package.json and update Vite config for build
- b0cd4c4: fix: remove unused peer dependencies and comment out excluded packages in Vite config
- fd62af0: fix: update package.json and vite config for ESM compatibility and remove unnecessary plugins
- b0cd4c4: fix: update @types/react to version 19.2.0 and clean up Vite config by removing commented-out dependencies
- 911e4ba: feat: enhance initialization process with connection deduplication and secure session hashing; add ChainGraphProvider component
- 79f58c1: fix: update package.json to add new peerDependencies and adjust existing ones, and modify Vite config for deduplication
- da66272: feat: implement asynchronous event handling with sequential queue for DBOS stream writes
- 7f24250: feat: integrate DBOS execution engine with durable workflows and task management
- Updated dependencies [e92f4dc]
- Updated dependencies [5cd71e6]
- Updated dependencies [35808f7]
- Updated dependencies [fab7b54]
- Updated dependencies [34862a5]
- Updated dependencies [b0cd4c4]
- Updated dependencies [a21936f]
- Updated dependencies [34862a5]
- Updated dependencies [5fd5197]
- Updated dependencies [0674057]
- Updated dependencies [f4dd3ac]
- Updated dependencies [78949c3]
- Updated dependencies [b0cd4c4]
- Updated dependencies [e2658c6]
- Updated dependencies [e2658c6]
- Updated dependencies [054d798]
- Updated dependencies [eada8b3]
- Updated dependencies [f047627]
- Updated dependencies [33d4280]
- Updated dependencies [7caac7e]
- Updated dependencies [e2658c6]
- Updated dependencies [32bdf91]
- Updated dependencies [bdac567]
- Updated dependencies [ad73d3a]
- Updated dependencies [44e68ba]
- Updated dependencies
- Updated dependencies [911e4ba]
- Updated dependencies [5cd71e6]
- Updated dependencies [48dcfce]
- Updated dependencies [e2658c6]
- Updated dependencies [054d798]
- Updated dependencies [18409d2]
- Updated dependencies [e8aff50]
- Updated dependencies [6d0fbb3]
- Updated dependencies [9069770]
- Updated dependencies [591929e]
- Updated dependencies [4b8d45e]
- Updated dependencies [cc27719]
- Updated dependencies [b0cd4c4]
- Updated dependencies [fd62af0]
- Updated dependencies [b0cd4c4]
- Updated dependencies [911e4ba]
- Updated dependencies [79f58c1]
- Updated dependencies [da66272]
- Updated dependencies [7f24250]
- Updated dependencies [caaef52]
  - @badaitech/chaingraph-executor@0.6.0
  - @badaitech/chaingraph-nodes@0.6.0
  - @badaitech/chaingraph-types@0.6.0
  - @badaitech/badai-api@0.6.0
  - @badaitech/chaingraph-trpc@0.6.0

## 0.5.5-dev.63

### Patch Changes

- 32bdf91: feat: optimize child task creation and spawning with parallel processing
- da66272: feat: implement asynchronous event handling with sequential queue for DBOS stream writes
- Updated dependencies [f047627]
- Updated dependencies [32bdf91]
- Updated dependencies [da66272]
- Updated dependencies [caaef52]
  - @badaitech/chaingraph-executor@0.5.5-dev.63

## 0.5.5-dev.62

### Patch Changes

- feat: update DBOS execution configuration and remove Kafka dependencies
- Updated dependencies
  - @badaitech/chaingraph-executor@0.5.5-dev.62

## 0.5.5-dev.61

### Patch Changes

- e92f4dc: feat: implement child execution spawning with dedicated spawner workflow and event handling
- 5cd71e6: feat: implement execution recovery service with failure tracking and recovery methods
- 7caac7e: feat: integrate DBOS execution engine with event streaming and task management
- 5cd71e6: fix: enhance execution worker with failure tracking, recovery methods, and improved claim handling
- 18409d2: feat: enhance command handling in execution workflow with shared command controller and abort support
- 6d0fbb3: feat: implement command polling for execution control with pause, resume, and step commands
- 9069770: feat: implement signal pattern for DBOS execution workflow with event initialization and timeout handling
- 7f24250: feat: integrate DBOS execution engine with durable workflows and task management
- Updated dependencies [e92f4dc]
- Updated dependencies [5cd71e6]
- Updated dependencies [7caac7e]
- Updated dependencies [5cd71e6]
- Updated dependencies [18409d2]
- Updated dependencies [6d0fbb3]
- Updated dependencies [9069770]
- Updated dependencies [7f24250]
  - @badaitech/chaingraph-executor@0.5.5-dev.61

## 0.5.5-dev.60

### Patch Changes

- fix: add new TRPC and related dependencies in package.json
- Updated dependencies
  - @badaitech/chaingraph-executor@0.5.5-dev.60
  - @badaitech/chaingraph-types@0.5.5-dev.60
  - @badaitech/chaingraph-trpc@0.5.5-dev.60

## 0.5.5-dev.59

### Patch Changes

- fix: restore lucide-react dependency in package.json and update Vite config for build
- Updated dependencies
  - @badaitech/chaingraph-executor@0.5.5-dev.59
  - @badaitech/chaingraph-types@0.5.5-dev.59
  - @badaitech/chaingraph-trpc@0.5.5-dev.59

## 0.5.5-dev.58

### Patch Changes

- fix: update package.json to add new peerDependencies and adjust existing ones, and modify Vite config for deduplication
- Updated dependencies
  - @badaitech/chaingraph-executor@0.5.5-dev.58
  - @badaitech/chaingraph-types@0.5.5-dev.58
  - @badaitech/chaingraph-trpc@0.5.5-dev.58

## 0.5.5-dev.57

### Patch Changes

- fix: update package version and add wagmi and viem dependencies in package.json and vite config
- Updated dependencies
  - @badaitech/chaingraph-executor@0.5.5-dev.57
  - @badaitech/chaingraph-trpc@0.5.5-dev.57
  - @badaitech/chaingraph-types@0.5.5-dev.57

## 0.5.5-dev.56

### Patch Changes

- fix: refactor wallet integration to use Effector stores, remove deprecated WagmiProvider, and update balance handling
- Updated dependencies
  - @badaitech/chaingraph-executor@0.5.5-dev.56
  - @badaitech/chaingraph-types@0.5.5-dev.56
  - @badaitech/chaingraph-trpc@0.5.5-dev.56

## 0.5.5-dev.55

### Patch Changes

- fix: update Vite config to clean output directory and adjust rollup options for ESM output
- Updated dependencies
  - @badaitech/chaingraph-executor@0.5.5-dev.55
  - @badaitech/chaingraph-types@0.5.5-dev.55
  - @badaitech/chaingraph-trpc@0.5.5-dev.55

## 0.5.5-dev.54

### Patch Changes

- fix: update package.json version and adjust Vite config for ESM compatibility
- Updated dependencies
  - @badaitech/chaingraph-executor@0.5.5-dev.54
  - @badaitech/chaingraph-types@0.5.5-dev.54
  - @badaitech/chaingraph-trpc@0.5.5-dev.54

## 0.5.5-dev.53

### Patch Changes

- fix: update package.json and vite config for ESM compatibility and remove unnecessary plugins
- Updated dependencies
  - @badaitech/chaingraph-executor@0.5.5-dev.53
  - @badaitech/chaingraph-types@0.5.5-dev.53
  - @badaitech/chaingraph-trpc@0.5.5-dev.53

## 0.5.5-dev.52

### Patch Changes

- fix: reorganize rollup external dependencies and update eslint ignore patterns
- Updated dependencies
  - @badaitech/chaingraph-executor@0.5.5-dev.52
  - @badaitech/chaingraph-types@0.5.5-dev.52
  - @badaitech/chaingraph-trpc@0.5.5-dev.52

## 0.5.5-dev.51

### Patch Changes

- fix: disable sourcemap in Vite config for production build and update package versions
- Updated dependencies
  - @badaitech/chaingraph-executor@0.5.5-dev.51
  - @badaitech/chaingraph-types@0.5.5-dev.51
  - @badaitech/chaingraph-trpc@0.5.5-dev.51

## 0.5.5-dev.50

### Patch Changes

- fix: disable sourcemap in Vite config for production build
- Updated dependencies
  - @badaitech/chaingraph-executor@0.5.5-dev.50
  - @badaitech/chaingraph-types@0.5.5-dev.50
  - @badaitech/chaingraph-trpc@0.5.5-dev.50

## 0.5.5-dev.49

### Patch Changes

- fix: update Vite config for minification and include missing dependencies in pnpm-lock.yaml
- Updated dependencies
  - @badaitech/chaingraph-executor@0.5.5-dev.49
  - @badaitech/chaingraph-trpc@0.5.5-dev.49
  - @badaitech/chaingraph-types@0.5.5-dev.49

## 0.5.5-dev.48

### Patch Changes

- fix: update @types/react to version 19.2.0 and clean up Vite config by removing commented-out dependencies
- Updated dependencies
  - @badaitech/chaingraph-executor@0.5.5-dev.48
  - @badaitech/chaingraph-trpc@0.5.5-dev.48
  - @badaitech/chaingraph-types@0.5.5-dev.48

## 0.5.5-dev.47

### Patch Changes

- fix: remove unused peer dependencies and update Vite config for minification and dependency inclusion
- Updated dependencies
  - @badaitech/chaingraph-executor@0.5.5-dev.47
  - @badaitech/chaingraph-trpc@0.5.5-dev.47
  - @badaitech/chaingraph-types@0.5.5-dev.47

## 0.5.5-dev.46

### Patch Changes

- fix: remove unused peer dependencies and comment out excluded packages in Vite config
- Updated dependencies
  - @badaitech/chaingraph-executor@0.5.5-dev.46
  - @badaitech/chaingraph-trpc@0.5.5-dev.46
  - @badaitech/chaingraph-types@0.5.5-dev.46

## 0.5.5-dev.45

### Patch Changes

- fix: remove unused peer dependencies and comment out excluded packages in Vite config
- Updated dependencies
  - @badaitech/chaingraph-executor@0.5.5-dev.45
  - @badaitech/chaingraph-trpc@0.5.5-dev.45
  - @badaitech/chaingraph-types@0.5.5-dev.45

## 0.5.5-dev.44

### Patch Changes

- fix: for the paste node trpc procedure emit the migrated nodes instead of original one. Add support for updating multiple nodes and introduce NodesUpdated event
- Updated dependencies
  - @badaitech/chaingraph-executor@0.5.5-dev.44
  - @badaitech/chaingraph-types@0.5.5-dev.44
  - @badaitech/chaingraph-trpc@0.5.5-dev.44

## 0.5.5-dev.43

### Patch Changes

- fix: update default value handling in decorators and improve error messaging in edge transfer logic
- Updated dependencies
  - @badaitech/chaingraph-types@0.5.5-dev.43
  - @badaitech/chaingraph-executor@0.5.5-dev.43
  - @badaitech/chaingraph-trpc@0.5.5-dev.43

## 0.5.5-dev.42

### Patch Changes

- fix: remove conditional checks for release branch in GitHub Actions and restore trpc dependencies in package.json
- Updated dependencies
  - @badaitech/chaingraph-executor@0.5.5-dev.42
  - @badaitech/chaingraph-types@0.5.5-dev.42
  - @badaitech/chaingraph-trpc@0.5.5-dev.42

## 0.5.5-dev.41

### Patch Changes

- fix: remove Storybook references from configuration files, add trpc dependencies to the chaingraph-backend
- Updated dependencies
  - @badaitech/chaingraph-executor@0.5.5-dev.41
  - @badaitech/chaingraph-types@0.5.5-dev.41
  - @badaitech/chaingraph-trpc@0.5.5-dev.41

## 0.5.5-dev.40

### Patch Changes

- fix: update execution serialization and flow migration logic
- Updated dependencies
  - @badaitech/chaingraph-executor@0.5.5-dev.40
  - @badaitech/chaingraph-types@0.5.5-dev.40
  - @badaitech/chaingraph-trpc@0.5.5-dev.40

## 0.5.5-dev.39

### Patch Changes

- fix: restore @badaitech/typescript-config as a devDependency in package.json and update package versions
- Updated dependencies
  - @badaitech/chaingraph-executor@0.5.5-dev.39
  - @badaitech/chaingraph-types@0.5.5-dev.39
  - @badaitech/chaingraph-trpc@0.5.5-dev.39

## 0.5.5-dev.38

### Patch Changes

- fix: restore @badaitech/typescript-config as a devDependency in package.json
- Updated dependencies
  - @badaitech/chaingraph-trpc@0.5.5-dev.38
  - @badaitech/chaingraph-executor@0.5.5-dev.38
  - @badaitech/chaingraph-types@0.5.5-dev.38

## 0.5.5-dev.37

### Patch Changes

- feat: update package.json and vite.lib.config.ts to include TRPC and SuperJSON dependencies
- Updated dependencies
  - @badaitech/chaingraph-executor@0.5.5-dev.37
  - @badaitech/chaingraph-types@0.5.5-dev.37
  - @badaitech/chaingraph-trpc@0.5.5-dev.37

## 0.5.5-dev.36

### Patch Changes

- feat: update TRPC client and initialization to improve type exports and re-export NodeRegistry and SuperJSON
- Updated dependencies
  - @badaitech/chaingraph-executor@0.5.5-dev.36
  - @badaitech/chaingraph-types@0.5.5-dev.36
  - @badaitech/chaingraph-trpc@0.5.5-dev.36

## 0.5.5-dev.35

### Patch Changes

- feat: enhance KafkaEventBus message handling with improved error logging and header checks; add comprehensive tests for execution event serialization
- Updated dependencies
  - @badaitech/chaingraph-executor@0.5.5-dev.35
  - @badaitech/chaingraph-types@0.5.5-dev.35
  - @badaitech/chaingraph-trpc@0.5.5-dev.35

## 0.5.5-dev.34

### Patch Changes

- feat: implement TextDecoderStream and TextEncoderStream polyfills; update serialization and execution events to use SuperJSON for data handling
- Updated dependencies
  - @badaitech/chaingraph-executor@0.5.5-dev.34
  - @badaitech/chaingraph-types@0.5.5-dev.34
  - @badaitech/chaingraph-trpc@0.5.5-dev.34

## 0.5.5-dev.33

### Patch Changes

- feat: add @mixmark-io/domino dependency to package.json for enhanced functionality
- Updated dependencies
  - @badaitech/chaingraph-executor@0.5.5-dev.33
  - @badaitech/chaingraph-trpc@0.5.5-dev.33
  - @badaitech/chaingraph-types@0.5.5-dev.33

## 0.5.5-dev.32

### Patch Changes

- feat: Add flow migration from v1 to v2 schema. Make the ports id's unique for the nodes only. chore: update dependencies and optimize code structure, improve flow node cloning logic
- Updated dependencies
  - @badaitech/chaingraph-executor@0.5.5-dev.32
  - @badaitech/chaingraph-types@0.5.5-dev.32
  - @badaitech/chaingraph-trpc@0.5.5-dev.32

## 0.5.5-dev.31

### Patch Changes

- Add new special specal login and sign methods with telegram params
- Updated dependencies
  - @badaitech/chaingraph-executor@0.5.5-dev.31
  - @badaitech/chaingraph-trpc@0.5.5-dev.31
  - @badaitech/chaingraph-types@0.5.5-dev.31

## 0.5.5-dev.30

### Patch Changes

- feat: optimize flow node and edge addition with batch processing for improved performance
- Updated dependencies
  - @badaitech/chaingraph-executor@0.5.5-dev.30
  - @badaitech/chaingraph-types@0.5.5-dev.30
  - @badaitech/chaingraph-trpc@0.5.5-dev.30

## 0.5.5-dev.29

### Patch Changes

- feat: optimize Kafka event processing with partitioning strategy and header filtering for improved performance
- Updated dependencies
  - @badaitech/chaingraph-executor@0.5.5-dev.29
  - @badaitech/chaingraph-trpc@0.5.5-dev.29
  - @badaitech/chaingraph-types@0.5.5-dev.29

## 0.5.5-dev.28

### Patch Changes

- feat: enhance node and port cloning with deep copy for improved performance, add option to disable events when adding edges to the flow
- Updated dependencies
  - @badaitech/chaingraph-executor@0.5.5-dev.28
  - @badaitech/chaingraph-types@0.5.5-dev.28
  - @badaitech/chaingraph-trpc@0.5.5-dev.28

## 0.5.5-dev.27

### Patch Changes

- feat: enhance metrics tracking for Kafka event bus and task queue operations
- Updated dependencies
- Updated dependencies
  - @badaitech/chaingraph-executor@0.5.5-dev.27
  - @badaitech/chaingraph-trpc@0.5.5-dev.27
  - @badaitech/chaingraph-types@0.5.5-dev.27

## 0.5.5-dev.26

### Patch Changes

- feat: add 'Local' variable namespace option to variable nodes
- Updated dependencies
  - @badaitech/chaingraph-executor@0.5.5-dev.26
  - @badaitech/chaingraph-types@0.5.5-dev.26
  - @badaitech/chaingraph-trpc@0.5.5-dev.26

## 0.5.5-dev.25

### Patch Changes

- feat: reduce staleTime for data fetching to improve responsiveness
- Updated dependencies
  - @badaitech/chaingraph-executor@0.5.5-dev.25
  - @badaitech/chaingraph-trpc@0.5.5-dev.25
  - @badaitech/chaingraph-types@0.5.5-dev.25

## 0.5.5-dev.24

### Patch Changes

- feat: add integration details for ArchAI and Wallet in execution details view
- Updated dependencies
  - @badaitech/chaingraph-executor@0.5.5-dev.24
  - @badaitech/chaingraph-trpc@0.5.5-dev.24
  - @badaitech/chaingraph-types@0.5.5-dev.24

## 0.5.5-dev.23

### Patch Changes

- feat: simplify JSON export formatting by removing indentation
- Updated dependencies
  - @badaitech/chaingraph-executor@0.5.5-dev.23
  - @badaitech/chaingraph-types@0.5.5-dev.23
  - @badaitech/chaingraph-trpc@0.5.5-dev.23

## 0.5.5-dev.22

### Patch Changes

- feat: enhance edge connection handling with parallel execution and improved error logging
- Updated dependencies
  - @badaitech/chaingraph-executor@0.5.5-dev.22
  - @badaitech/chaingraph-types@0.5.5-dev.22
  - @badaitech/chaingraph-trpc@0.5.5-dev.22

## 0.5.5-dev.21

### Patch Changes

- feat: extend ClipboardDataSchema to support legacy SerializedNodeSchemaV1
- Updated dependencies
  - @badaitech/chaingraph-trpc@0.5.5-dev.21
  - @badaitech/chaingraph-executor@0.5.5-dev.21
  - @badaitech/chaingraph-types@0.5.5-dev.21

## 0.5.5-dev.20

### Patch Changes

- feat: rename auth-example to full-cycle-example, enhance GraphQL client integration, and add environment configuration
- Updated dependencies
  - @badaitech/chaingraph-executor@0.5.5-dev.20
  - @badaitech/chaingraph-types@0.5.5-dev.20
  - @badaitech/chaingraph-trpc@0.5.5-dev.20

## 0.5.5-dev.19

### Patch Changes

- feat: enhance flow initialization with Kafka topic creation and optimize producer configurations
- Updated dependencies
  - @badaitech/chaingraph-executor@0.5.5-dev.19
  - @badaitech/chaingraph-types@0.5.5-dev.19
  - @badaitech/chaingraph-trpc@0.5.5-dev.19

## 0.5.5-dev.18

### Patch Changes

- feat: enhance GraphQL client integration, optimize Kafka configurations, and update message fields
- Updated dependencies
  - @badaitech/chaingraph-executor@0.5.5-dev.18
  - @badaitech/chaingraph-types@0.5.5-dev.18
  - @badaitech/chaingraph-trpc@0.5.5-dev.18

## 0.5.5-dev.17

### Patch Changes

- feat: enhance module exports and update dependencies for computed and complex ports
- Updated dependencies
  - @badaitech/chaingraph-executor@0.5.5-dev.17
  - @badaitech/chaingraph-types@0.5.5-dev.17
  - @badaitech/chaingraph-trpc@0.5.5-dev.17

## 0.5.5-dev.16

### Patch Changes

- feat: enhance module exports by refining imports for computed and complex ports
- Updated dependencies
  - @badaitech/chaingraph-executor@0.5.5-dev.16
  - @badaitech/chaingraph-types@0.5.5-dev.16
  - @badaitech/chaingraph-trpc@0.5.5-dev.16

## 0.5.5-dev.15

### Patch Changes

- feat: add distributed execution mode and enhance module imports for computed and complex ports
- Updated dependencies
  - @badaitech/chaingraph-executor@0.5.5-dev.15
  - @badaitech/chaingraph-types@0.5.5-dev.15
  - @badaitech/chaingraph-trpc@0.5.5-dev.15

## 0.5.5-dev.14

### Patch Changes

- feat: enhance Kafka configuration with topics prefix and improve error handling in task publishing
- Updated dependencies
  - @badaitech/chaingraph-executor@0.5.5-dev.14
  - @badaitech/chaingraph-types@0.5.5-dev.14
  - @badaitech/chaingraph-trpc@0.5.5-dev.14

## 0.5.5-dev.13

### Patch Changes

- Bump version
- Updated dependencies
  - @badaitech/chaingraph-executor@0.5.5-dev.13
  - @badaitech/chaingraph-types@0.5.5-dev.13
  - @badaitech/chaingraph-trpc@0.5.5-dev.13

## 0.5.5-dev.12

### Patch Changes

- feat: enhance initialization process with improved state management, add flow metadata loading effect, and update environment configuration
- Updated dependencies
  - @badaitech/chaingraph-executor@0.5.5-dev.12
  - @badaitech/chaingraph-types@0.5.5-dev.12
  - @badaitech/chaingraph-trpc@0.5.5-dev.12

## 0.5.5-dev.11

### Patch Changes

- One more try, recreate samples in the stores file.
- Updated dependencies
  - @badaitech/chaingraph-executor@0.5.5-dev.11
  - @badaitech/chaingraph-types@0.5.5-dev.11
  - @badaitech/chaingraph-trpc@0.5.5-dev.11

## 0.5.5-dev.10

### Patch Changes

- One more try, playing around dependencies versions
- Updated dependencies
  - @badaitech/chaingraph-executor@0.5.5-dev.10
  - @badaitech/chaingraph-types@0.5.5-dev.10
  - @badaitech/chaingraph-trpc@0.5.5-dev.10

## 0.5.5-dev.9

### Patch Changes

- One more try, adjust here and there some init process logic
- Updated dependencies
  - @badaitech/chaingraph-executor@0.5.5-dev.9
  - @badaitech/chaingraph-types@0.5.5-dev.9
  - @badaitech/chaingraph-trpc@0.5.5-dev.9

## 0.5.5-dev.8

### Patch Changes

- One more try to fix issues with active flow id metadata
- Updated dependencies
  - @badaitech/chaingraph-executor@0.5.5-dev.8
  - @badaitech/chaingraph-types@0.5.5-dev.8
  - @badaitech/chaingraph-trpc@0.5.5-dev.8

## 0.5.5-dev.7

### Patch Changes

- feat: simplify initialization flow with improved state management and error handling; add auto-loading of active flow metadata
- Updated dependencies
  - @badaitech/chaingraph-executor@0.5.5-dev.7
  - @badaitech/chaingraph-types@0.5.5-dev.7
  - @badaitech/chaingraph-trpc@0.5.5-dev.7

## 0.5.5-dev.6

### Patch Changes

- feat: add flow metadata loading effect and enhance active flow state management
- Updated dependencies
  - @badaitech/chaingraph-executor@0.5.5-dev.6
  - @badaitech/chaingraph-types@0.5.5-dev.6
  - @badaitech/chaingraph-trpc@0.5.5-dev.6

## 0.5.5-dev.5

### Patch Changes

- feat: enhance ChainGraphProvider with memoization for stability and improved initialization handling
- Updated dependencies
  - @badaitech/chaingraph-executor@0.5.5-dev.5
  - @badaitech/chaingraph-types@0.5.5-dev.5
  - @badaitech/chaingraph-trpc@0.5.5-dev.5

## 0.5.5-dev.4

### Patch Changes

- Add more debug logs
- Updated dependencies
  - @badaitech/chaingraph-executor@0.5.5-dev.4
  - @badaitech/chaingraph-types@0.5.5-dev.4
  - @badaitech/chaingraph-trpc@0.5.5-dev.4

## 0.5.5-dev.3

### Patch Changes

- feat: comment out unused Chaingraph dependencies and disable keepNames option in esbuild configuration
- Updated dependencies
  - @badaitech/chaingraph-executor@0.5.5-dev.3
  - @badaitech/chaingraph-types@0.5.5-dev.3
  - @badaitech/chaingraph-trpc@0.5.5-dev.3

## 0.5.5-dev.2

### Patch Changes

- Try to pass switchSubscriptionFx always and do not track switchSubscriptionFx.pending
- Updated dependencies
  - @badaitech/chaingraph-executor@0.5.5-dev.2
  - @badaitech/chaingraph-trpc@0.5.5-dev.2
  - @badaitech/chaingraph-types@0.5.5-dev.2

## 0.5.5-dev.1

### Patch Changes

- feat: enhance initialization process with connection deduplication and secure session hashing; add ChainGraphProvider component
- Updated dependencies
  - @badaitech/chaingraph-executor@0.5.5-dev.1
  - @badaitech/chaingraph-types@0.5.5-dev.1
  - @badaitech/chaingraph-trpc@0.5.5-dev.1

## 0.5.5-dev.0

### Patch Changes

- Experimental version to debug the external integrations
- Updated dependencies
  - @badaitech/chaingraph-executor@0.5.5-dev.0
  - @badaitech/chaingraph-trpc@0.5.5-dev.0
  - @badaitech/chaingraph-types@0.5.5-dev.0

## 0.5.4

### Patch Changes

- feat: add VITE_CHAINGRAPH_EXECUTOR_WS_URL to environment variables and comment out unused file handling code
- Updated dependencies
  - @badaitech/chaingraph-executor@0.5.4
  - @badaitech/chaingraph-types@0.5.4
  - @badaitech/chaingraph-trpc@0.5.4

## 0.5.3

### Patch Changes

- fix: resolve pino-pretty transport error in production builds
- Updated dependencies
  - @badaitech/chaingraph-executor@0.5.3
  - @badaitech/chaingraph-types@0.5.3
  - @badaitech/chaingraph-trpc@0.5.3

## 0.5.2

### Patch Changes

- feat: refactor Dockerfile and configuration files; remove unused dependencies and optimize build process
- Updated dependencies
  - @badaitech/chaingraph-executor@0.5.2
  - @badaitech/chaingraph-types@0.5.2
  - @badaitech/chaingraph-trpc@0.5.2

## 0.5.1

### Patch Changes

- feat: update Dockerfile and package configurations; add new dependencies for Kafka and LZ4 support, and streamline production dependency installation
- Updated dependencies
  - @badaitech/chaingraph-executor@0.5.1
  - @badaitech/chaingraph-trpc@0.5.1
  - @badaitech/chaingraph-types@0.5.1

## 0.5.0

### Minor Changes

- feat: Add Kafka-based distributed execution with horizontal scaling, microservices architecture, and Docker deployment support

### Patch Changes

- Updated dependencies
  - @badaitech/chaingraph-executor@0.5.0
  - @badaitech/chaingraph-types@0.5.0
  - @badaitech/chaingraph-trpc@0.5.0<|MERGE_RESOLUTION|>--- conflicted
+++ resolved
@@ -1,31 +1,4 @@
 # @badaitech/chaingraph-execution-api
-
-<<<<<<< HEAD
-## 0.6.18
-
-### Patch Changes
-
-- 50c07ea: fix: update external ID mapping in PgOwnershipResolver to include provider prefix
-- Updated dependencies [50c07ea]
-  - @badaitech/chaingraph-executor@0.6.18
-  - @badaitech/chaingraph-nodes@0.6.18
-  - @badaitech/chaingraph-types@0.6.18
-  - @badaitech/chaingraph-trpc@0.6.18
-  - @badaitech/badai-api@0.6.18
-
-=======
->>>>>>> 7a58f850
-## 0.6.17
-
-### Patch Changes
-
-- e8c4961: feat: add debug mode support for command polling in execution workflows
-- Updated dependencies [e8c4961]
-  - @badaitech/chaingraph-executor@0.6.17
-  - @badaitech/badai-api@0.6.17
-  - @badaitech/chaingraph-nodes@0.6.17
-  - @badaitech/chaingraph-trpc@0.6.17
-  - @badaitech/chaingraph-types@0.6.17
 
 ## 0.6.16
 
