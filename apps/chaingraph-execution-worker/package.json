--- conflicted
+++ resolved
@@ -1,11 +1,7 @@
 {
   "name": "@badaitech/chaingraph-execution-worker",
   "type": "module",
-<<<<<<< HEAD
-  "version": "0.6.46",
-=======
   "version": "0.7.0",
->>>>>>> 98bc20a2
   "private": false,
   "description": "Chaingraph Execution Worker Service using DBOS for durable workflow execution",
   "license": "BUSL-1.1",
