{
  "name": "@badaitech/chaingraph-execution-worker",
  "type": "module",
<<<<<<< HEAD
  "version": "0.6.18",
=======
  "version": "0.6.17",
>>>>>>> 7a58f850
  "private": false,
  "description": "Chaingraph Execution Worker Service using DBOS for durable workflow execution",
  "license": "BUSL-1.1",
  "repository": {
    "type": "git",
    "url": "git+https://github.com/badaitech/chaingraph.git",
    "directory": "./apps/chaingraph-execution-worker"
  },
  "publishConfig": {
    "registry": "https://npm.pkg.github.com"
  },
  "exports": {
    ".": {
      "import": "./dist/index.js",
      "default": "./dist/index.js"
    }
  },
  "main": "./dist/index.js",
  "module": "./dist/index.js",
  "files": [
    "dist"
  ],
  "scripts": {
    "dev": "bun --conditions=development --watch run src/index.ts",
    "build": "tsc -b && vite build",
    "start": "node ./dist/index.js",
    "test": "vitest",
    "test:coverage": "vitest run --coverage"
  },
  "dependencies": {
    "@badaitech/badai-api": "workspace:*",
    "@badaitech/chaingraph-executor": "workspace:*",
    "@badaitech/chaingraph-nodes": "workspace:*",
    "@badaitech/chaingraph-trpc": "workspace:*",
    "@badaitech/chaingraph-types": "workspace:*",
    "@mixmark-io/domino": "^2.2.0",
    "@modelcontextprotocol/sdk": "^1.18.2",
    "@opentelemetry/api": "^1.9.0",
    "@opentelemetry/context-async-hooks": "^2.1.0",
    "@opentelemetry/core": "^2.1.0",
    "@opentelemetry/exporter-logs-otlp-proto": "^0.206.0",
    "@opentelemetry/exporter-trace-otlp-proto": "^0.206.0",
    "@opentelemetry/resources": "^2.1.0",
    "@opentelemetry/sdk-logs": "^0.206.0",
    "@opentelemetry/sdk-trace-base": "^2.1.0",
    "@trpc/server": "^11.7.2",
    "bigint-crypto-utils": "^3.3.0",
    "cors": "^2.8.5",
    "dotenv": "^17.2.3",
    "drizzle-orm": "^0.44.5",
    "esm": "^3.2.25",
    "kafkajs": "^2.2.4",
    "nanoid": "^5.1.6",
    "nanoid-dictionary": "^5.0.0",
    "pg": "^8.16.3",
    "pg-listen": "^1.7.0",
    "superjson": "^2.2.5",
    "winston": "^3.18.3",
    "winston-transport": "^4.9.0",
    "ws": "^8.18.3",
    "xxhashjs": "^0.2.2",
    "yaml": "^2.8.1"
  },
  "devDependencies": {
    "@badaitech/typescript-config": "workspace:*",
    "@types/cors": "^2.8.19",
    "@types/node": "^24.10.1",
    "@types/ws": "^8.18.1",
    "vite-plugin-top-level-await": "^1.5.0"
  }
}<|MERGE_RESOLUTION|>--- conflicted
+++ resolved
@@ -1,11 +1,7 @@
 {
   "name": "@badaitech/chaingraph-execution-worker",
   "type": "module",
-<<<<<<< HEAD
   "version": "0.6.18",
-=======
-  "version": "0.6.17",
->>>>>>> 7a58f850
   "private": false,
   "description": "Chaingraph Execution Worker Service using DBOS for durable workflow execution",
   "license": "BUSL-1.1",
