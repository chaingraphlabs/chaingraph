# @badaitech/chaingraph-backend

<<<<<<< HEAD
## 0.1.3

### Patch Changes

- 3dcef34: Simplify release workflow
- 00464f5: Test release process
- 594f20c: Adjust package.json configs to fix npm package
- 0938d64: Add meta-llama/llama-4-scout-17b-16e-instruct model to the LLM call node. Adjust build configs
- 9c6fd41: One more release test
- 594f20c: Try to fix npm package
- 0fbe508: Prepare chaingraph-frontend to build lib with components as well as the browser bundle. Adjust packages configs.
- 2b28c97: Change release workflow for the one more release publish test
- ff25864: Modify turbo.json config to make it depend on packages and make build order correct
- f1e40ef: Ajust release workflow
- Release v0.1.3
- 3dcef34: Fix packages configs for the package building.
- 594f20c: bump
- Updated dependencies [3dcef34]
- Updated dependencies [00464f5]
- Updated dependencies [594f20c]
- Updated dependencies [0938d64]
- Updated dependencies [9c6fd41]
- Updated dependencies [594f20c]
- Updated dependencies [0fbe508]
- Updated dependencies [2b28c97]
- Updated dependencies [ff25864]
- Updated dependencies [f1e40ef]
- Updated dependencies
- Updated dependencies [3dcef34]
- Updated dependencies [594f20c]
  - @badaitech/chaingraph-nodes@0.1.3
  - @badaitech/chaingraph-trpc@0.1.3
  - @badaitech/chaingraph-types@0.1.3
=======
## 0.1.3-alpha.7

### Patch Changes

- 0938d64: Add meta-llama/llama-4-scout-17b-16e-instruct model to the LLM call node. Adjust build configs
- ff25864: Modify turbo.json config to make it depend on packages and make build order correct
- Updated dependencies [0938d64]
- Updated dependencies [ff25864]
  - @badaitech/chaingraph-nodes@0.1.3-alpha.7
  - @badaitech/chaingraph-trpc@0.1.3-alpha.7
  - @badaitech/chaingraph-types@0.1.3-alpha.7
>>>>>>> 45202e2a

## 0.1.3-alpha.6

### Patch Changes

- Prepare chaingraph-frontend to build lib with components as well as the browser bundle. Adjust packages configs.
- Updated dependencies
  - @badaitech/chaingraph-nodes@0.1.3-alpha.6
  - @badaitech/chaingraph-types@0.1.3-alpha.6
  - @badaitech/chaingraph-trpc@0.1.3-alpha.6

## 0.1.3-alpha.5

### Patch Changes

- Adjust package.json configs to fix npm package
- Updated dependencies
  - @badaitech/chaingraph-nodes@0.1.3-alpha.5
  - @badaitech/chaingraph-types@0.1.3-alpha.5
  - @badaitech/chaingraph-trpc@0.1.3-alpha.5

## 0.1.3-alpha.4

### Patch Changes

- bump
- Updated dependencies
  - @badaitech/chaingraph-nodes@0.1.3-alpha.4
  - @badaitech/chaingraph-types@0.1.3-alpha.4
  - @badaitech/chaingraph-trpc@0.1.3-alpha.4

## 0.1.3-alpha.3

### Patch Changes

- 3dcef34: Simplify release workflow
- 3dcef34: Fix packages configs for the package building.
- Updated dependencies [3dcef34]
- Updated dependencies [3dcef34]
  - @badaitech/chaingraph-nodes@0.1.3-alpha.3
  - @badaitech/chaingraph-trpc@0.1.3-alpha.3
  - @badaitech/chaingraph-types@0.1.3-alpha.3

## 0.1.3-alpha.3

### Patch Changes

- 3dcef34: Simplify release workflow
- Try to fix npm package
- 3dcef34: Fix packages configs for the package building.
- Updated dependencies [3dcef34]
- Updated dependencies
- Updated dependencies [3dcef34]
  - @badaitech/chaingraph-nodes@0.1.3-alpha.3
  - @badaitech/chaingraph-trpc@0.1.3-alpha.3
  - @badaitech/chaingraph-types@0.1.3-alpha.3

## 0.1.3-alpha.2

### Patch Changes

- 2b28c97: Change release workflow for the one more release publish test
- f1e40ef: Ajust release workflow
- Updated dependencies [2b28c97]
- Updated dependencies [f1e40ef]
  - @badaitech/chaingraph-nodes@0.1.3-alpha.2
  - @badaitech/chaingraph-types@0.1.3-alpha.2
  - @badaitech/chaingraph-trpc@0.1.3-alpha.2

## 0.1.3-alpha.1

### Patch Changes

- 9c6fd41: One more release test
- Updated dependencies [9c6fd41]
  - @badaitech/chaingraph-nodes@0.1.3-alpha.1
  - @badaitech/chaingraph-types@0.1.3-alpha.1
  - @badaitech/chaingraph-trpc@0.1.3-alpha.1

## 0.1.3-alpha.0

### Patch Changes

- Test release process
- Updated dependencies
  - @badaitech/chaingraph-nodes@0.1.3-alpha.0
  - @badaitech/chaingraph-types@0.1.3-alpha.0
  - @badaitech/chaingraph-trpc@0.1.3-alpha.0

## 0.1.2

### Patch Changes

- v0.1.1
- Updated dependencies
  - @badaitech/chaingraph-nodes@0.1.2
  - @badaitech/chaingraph-types@0.1.2
  - @badaitech/chaingraph-trpc@0.1.2<|MERGE_RESOLUTION|>--- conflicted
+++ resolved
@@ -1,6 +1,5 @@
 # @badaitech/chaingraph-backend
 
-<<<<<<< HEAD
 ## 0.1.3
 
 ### Patch Changes
@@ -34,7 +33,7 @@
   - @badaitech/chaingraph-nodes@0.1.3
   - @badaitech/chaingraph-trpc@0.1.3
   - @badaitech/chaingraph-types@0.1.3
-=======
+
 ## 0.1.3-alpha.7
 
 ### Patch Changes
@@ -46,7 +45,6 @@
   - @badaitech/chaingraph-nodes@0.1.3-alpha.7
   - @badaitech/chaingraph-trpc@0.1.3-alpha.7
   - @badaitech/chaingraph-types@0.1.3-alpha.7
->>>>>>> 45202e2a
 
 ## 0.1.3-alpha.6
 
