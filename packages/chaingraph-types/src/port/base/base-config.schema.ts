/*
 * Copyright (c) 2025 BadLabs
 *
 * Use of this software is governed by the Business Source License 1.1 included in the file LICENSE.txt.
 *
 * As of the Change Date specified in that file, in accordance with the Business Source License, use of this software will be governed by the Apache License, version 2.0.
 */

import { z } from 'zod'
import { JSONValueSchema } from '../../utils/json'
import { PortDirection } from './types'

/**
 * Base Zod schema for UI configuration
 * This schema defines the common UI properties that all port types can use
 */
export const basePortConfigUISchema = z.object({
  hidden: z.boolean().optional(),
  disabled: z.boolean().optional(),
  hideEditor: z.boolean().optional(),
  hidePort: z.boolean().optional(),
  bgColor: z.string().optional(),
  borderColor: z.string().optional(),
}).passthrough()
/**
 * String port UI configuration schema
 */
export const stringPortConfigUISchema = basePortConfigUISchema.merge(
  z.object({
    isTextArea: z.boolean().optional(),
    isPassword: z.boolean().optional(),
    textareaDimensions: z.object({
      width: z.number().optional(),
      height: z.number().optional(),
    }).optional(),
    placeholder: z.string().optional(),
  }).passthrough(),
)
/**
 * Number port UI configuration schema
 */
export const numberPortConfigUISchema = basePortConfigUISchema.merge(
  z.object({
    isSlider: z.boolean().optional(),
    leftSliderLabel: z.string().optional(),
    rightSliderLabel: z.string().optional(),
  }).passthrough(),
)
/**
 * Array port UI configuration schema
 */
export const arrayPortConfigUISchema = basePortConfigUISchema.merge(
  z.object({
    addItemFormHidden: z.boolean().optional(),
    addItemFormSpoilerState: z.boolean().optional(),
    itemDeletable: z.boolean().optional(),
    allowedTypes: z.array(z.enum([
      'string',
      'number',
      'array',
      'object',
      'boolean',
      'stream',
      'enum',
      'any',
    ])).optional(),
  }).passthrough(),
)
/**
 * Object port UI configuration schema
 */
export const objectPortConfigUISchema = basePortConfigUISchema.merge(
  z.object({
    collapsed: z.boolean().optional(),
    keyDeletable: z.boolean().optional(),
<<<<<<< HEAD
    // Node schema capture functionality
    nodeSchemaCapture: z.object({
      enabled: z.boolean().optional(),
      capturedNodeId: z.string().optional(),
    }).optional(),
=======
    hidePropertyEditor: z.boolean().optional(),
    allowedTypes: z.array(z.enum([
      'string',
      'number',
      'array',
      'object',
      'boolean',
      'stream',
      'enum',
      'any',
    ])).optional(),
>>>>>>> 3491c313
  }).passthrough(),
)
/**
 * Stream port UI configuration schema
 */
export const streamPortConfigUISchema = basePortConfigUISchema.passthrough()
/**
 * Boolean port UI configuration schema
 */
export const booleanPortConfigUISchema = basePortConfigUISchema.passthrough()
export const enumPortConfigUISchema = basePortConfigUISchema.passthrough()
/**
 * Helper types to extract the inferred types from the UI schemas
 */
export type BasePortConfigUIType = z.infer<typeof basePortConfigUISchema>
export type StringPortConfigUIType = z.infer<typeof stringPortConfigUISchema>
export type NumberPortConfigUIType = z.infer<typeof numberPortConfigUISchema>
export type ArrayPortConfigUIType = z.infer<typeof arrayPortConfigUISchema>
export type ObjectPortConfigUIType = z.infer<typeof objectPortConfigUISchema>
export type StreamPortConfigUIType = z.infer<typeof streamPortConfigUISchema>
export type BooleanPortConfigUIType = z.infer<typeof booleanPortConfigUISchema>
export type EnumPortConfigUIType = z.infer<typeof enumPortConfigUISchema>

/**
 * Base Zod schema for all port configurations
 * This schema should be used as the foundation for all concrete port config schemas
 * to ensure consistent validation and structure across all port types.
 */
export const basePortConfigSchema = z.object({
  id: z.string().optional(),
  name: z.string().optional(),
  metadata: z.record(z.string(), JSONValueSchema).optional(),
  required: z.boolean().optional(),
  parentId: z.string().optional(),
  nodeId: z.string().optional(),
  key: z.string().optional(),
  title: z.string().optional(),
  description: z.string().optional(),
  direction: z.enum([PortDirection.Input, PortDirection.Output]).optional(),
  ui: basePortConfigUISchema.optional(),
  connections: z.array(z.object({
    nodeId: z.string(),
    portId: z.string(),
  })).optional(),
  order: z.number().optional(),
}).passthrough()

/**
 * Helper type to extract the inferred type from the base schema
 */
export type BasePortConfigType = z.infer<typeof basePortConfigSchema><|MERGE_RESOLUTION|>--- conflicted
+++ resolved
@@ -73,13 +73,6 @@
   z.object({
     collapsed: z.boolean().optional(),
     keyDeletable: z.boolean().optional(),
-<<<<<<< HEAD
-    // Node schema capture functionality
-    nodeSchemaCapture: z.object({
-      enabled: z.boolean().optional(),
-      capturedNodeId: z.string().optional(),
-    }).optional(),
-=======
     hidePropertyEditor: z.boolean().optional(),
     allowedTypes: z.array(z.enum([
       'string',
@@ -91,7 +84,11 @@
       'enum',
       'any',
     ])).optional(),
->>>>>>> 3491c313
+    // Node schema capture functionality
+    nodeSchemaCapture: z.object({
+      enabled: z.boolean().optional(),
+      capturedNodeId: z.string().optional(),
+    }).optional(),
   }).passthrough(),
 )
 /**
