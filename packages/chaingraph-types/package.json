{
  "name": "@badaitech/chaingraph-types",
  "type": "module",
<<<<<<< HEAD
  "version": "0.1.3",
=======
  "version": "0.1.3-alpha.7",
>>>>>>> 45202e2a
  "private": false,
  "description": "Core type definitions for the Chaingraph project",
  "license": "BUSL-1.1",
  "repository": {
    "type": "git",
    "url": "git+https://github.com/badaitech/chaingraph.git",
    "directory": "./packages/chaingraph-types"
  },
  "publishConfig": {
    "registry": "https://npm.pkg.github.com"
  },
  "exports": {
    ".": {
      "types": "./dist/index.d.ts",
      "import": "./dist/index.js"
    }
  },
  "main": "./dist/index.js",
  "module": "./dist/index.js",
  "types": "./dist/index.d.ts",
  "typesVersions": {
    "*": {
      "*": [
        "./dist/*"
      ]
    }
  },
  "files": [
    "dist"
  ],
  "scripts": {
    "build": "tsc -b",
    "test": "vitest",
    "check-types": "tsc -b",
    "test:coverage": "vitest run --coverage"
  },
  "dependencies": {
    "reflect-metadata": "^0.2.1",
    "superjson": "^2.2.2",
    "type-fest": "^4.39.1",
    "uuid": "^11.0.4",
    "zod": "^3.24.2"
  },
  "devDependencies": {
    "@badaitech/typescript-config": "workspace:*",
    "@types/node": "^22.14.0",
    "superjson": "^2.2.2",
    "uuid": "^11.0.4",
    "vitest": "^2.1.9"
  }
}<|MERGE_RESOLUTION|>--- conflicted
+++ resolved
@@ -1,11 +1,8 @@
 {
   "name": "@badaitech/chaingraph-types",
   "type": "module",
-<<<<<<< HEAD
   "version": "0.1.3",
-=======
   "version": "0.1.3-alpha.7",
->>>>>>> 45202e2a
   "private": false,
   "description": "Core type definitions for the Chaingraph project",
   "license": "BUSL-1.1",
