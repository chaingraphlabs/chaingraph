--- conflicted
+++ resolved
@@ -1,11 +1,7 @@
 {
   "name": "@badaitech/chaingraph-types",
   "type": "module",
-<<<<<<< HEAD
   "version": "0.6.18",
-=======
-  "version": "0.6.17",
->>>>>>> 7a58f850
   "private": false,
   "description": "Core type definitions for the Chaingraph project",
   "license": "BUSL-1.1",
