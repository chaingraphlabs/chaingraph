{
  "name": "@badaitech/chaingraph-types",
  "type": "module",
<<<<<<< HEAD
  "version": "0.6.46",
=======
  "version": "0.7.0",
>>>>>>> 98bc20a2
  "private": false,
  "description": "Core type definitions for the Chaingraph project",
  "license": "BUSL-1.1",
  "repository": {
    "type": "git",
    "url": "git+https://github.com/badaitech/chaingraph.git",
    "directory": "./packages/chaingraph-types"
  },
  "publishConfig": {
    "registry": "https://npm.pkg.github.com",
    "files": [
      "dist"
    ]
  },
  "exports": {
    ".": {
      "types": "./dist/index.d.ts",
      "development": "./src/index.ts",
      "import": "./dist/index.js",
      "default": "./dist/index.js"
    }
  },
  "main": "./dist/index.js",
  "module": "./dist/index.js",
  "types": "./dist/index.d.ts",
  "typesVersions": {
    "*": {
      "*": [
        "./dist/*"
      ]
    }
  },
  "files": [
    "dist",
    "src"
  ],
  "scripts": {
    "dev": "tsc -b --watch",
    "build": "tsc -b",
    "test": "vitest",
    "typecheck": "tsc -b",
    "test:coverage": "vitest run --coverage"
  },
  "peerDependencies": {
    "superjson": "^2.2.5"
  },
  "dependencies": {
    "nanoid": "^5.1.6",
    "nanoid-dictionary": "^5.0.0",
    "reflect-metadata": "^0.2.2",
    "type-fest": "^5.0.1",
    "uuid": "^13.0.0",
    "zod": "^3.25.76",
    "zod-to-json-schema": "^3.24.6"
  },
  "devDependencies": {
    "@badaitech/typescript-config": "workspace:*",
    "@types/nanoid-dictionary": "^4.2.3",
    "@types/node": "^24.10.1",
    "superjson": "^2.2.5",
    "uuid": "^13.0.0",
    "vitest": "^3.2.4"
  }
}<|MERGE_RESOLUTION|>--- conflicted
+++ resolved
@@ -1,11 +1,7 @@
 {
   "name": "@badaitech/chaingraph-types",
   "type": "module",
-<<<<<<< HEAD
-  "version": "0.6.46",
-=======
   "version": "0.7.0",
->>>>>>> 98bc20a2
   "private": false,
   "description": "Core type definitions for the Chaingraph project",
   "license": "BUSL-1.1",
