{
  "name": "@badaitech/chaingraph-trpc",
  "type": "module",
<<<<<<< HEAD
  "version": "0.6.46",
=======
  "version": "0.7.0",
>>>>>>> 98bc20a2
  "private": false,
  "description": "tRPC client and server for the Chaingraph V2",
  "license": "BUSL-1.1",
  "repository": {
    "type": "git",
    "url": "git+https://github.com/badaitech/chaingraph.git",
    "directory": "./packages/chaingraph-trpc"
  },
  "publishConfig": {
    "registry": "https://npm.pkg.github.com",
    "files": [
      "dist"
    ]
  },
  "exports": {
    "./client": {
      "types": "./dist/client/index.d.ts",
      "development": "./client/index.ts",
      "import": "./dist/client/index.js",
      "default": "./dist/client/index.js"
    },
    "./server": {
      "types": "./dist/server/router.d.ts",
      "development": "./server/router.ts",
      "import": "./dist/server/router.js",
      "default": "./dist/server/router.js"
    }
  },
  "files": [
    "client",
    "dist",
    "server"
  ],
  "scripts": {
    "dev": "tsc -b --watch",
    "build": "tsc -b",
    "test": "vitest run",
    "test:watch": "vitest",
    "typecheck": "tsc -b",
    "migrate:push": "npx drizzle-kit push --config ./server/drizzle.config.ts",
    "migrate:generate": "npx drizzle-kit generate --config ./server/drizzle.config.ts",
    "migrate:run": "npx drizzle-kit migrate --config ./server/drizzle.config.ts"
  },
  "peerDependencies": {
    "superjson": "^2.2.5"
  },
  "dependencies": {
    "@badaitech/badai-api": "workspace:*",
    "@badaitech/chaingraph-nodes": "workspace:*",
    "@badaitech/chaingraph-types": "workspace:*",
    "@modelcontextprotocol/sdk": "^1.18.2",
    "@tanstack/react-query": "^5.90.2",
    "@trpc/client": "^11.7.2",
    "@trpc/react-query": "^11.7.2",
    "@trpc/server": "^11.7.2",
    "@trpc/tanstack-react-query": "^11.7.2",
    "dotenv": "^17.2.3",
    "drizzle-orm": "^0.44.5",
    "graphql-request": "^7.2.0",
    "json-logic-js": "^2.0.5",
    "jsonwebtoken": "^9.0.2",
    "nanoid": "^5.1.6",
    "nanoid-dictionary": "^5.0.0",
    "pg": "^8.16.3",
    "uri-template": "^2.0.0",
    "ws": "^8.18.3",
    "zod": "^3.25.76",
    "zod-to-json-schema": "^3.24.6"
  },
  "devDependencies": {
    "@badaitech/typescript-config": "workspace:*",
    "@types/json-logic-js": "^2.0.8",
    "@types/jsonwebtoken": "^9.0.7",
    "@types/nanoid-dictionary": "^4.2.3",
    "@types/pg": "^8.15.5",
    "@types/ws": "^8.18.1",
    "drizzle-kit": "^0.31.5"
  }
}<|MERGE_RESOLUTION|>--- conflicted
+++ resolved
@@ -1,11 +1,7 @@
 {
   "name": "@badaitech/chaingraph-trpc",
   "type": "module",
-<<<<<<< HEAD
-  "version": "0.6.46",
-=======
   "version": "0.7.0",
->>>>>>> 98bc20a2
   "private": false,
   "description": "tRPC client and server for the Chaingraph V2",
   "license": "BUSL-1.1",
