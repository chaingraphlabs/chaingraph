--- conflicted
+++ resolved
@@ -1,11 +1,7 @@
 {
   "name": "@badaitech/chaingraph-trpc",
   "type": "module",
-<<<<<<< HEAD
   "version": "0.6.18",
-=======
-  "version": "0.6.17",
->>>>>>> 7a58f850
   "private": false,
   "description": "tRPC client and server for the Chaingraph V2",
   "license": "BUSL-1.1",
