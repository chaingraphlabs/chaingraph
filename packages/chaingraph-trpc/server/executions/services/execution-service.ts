/*
 * Copyright (c) 2025 BadLabs
 *
 * Use of this software is governed by the Business Source License 1.1 included in the file LICENSE.txt.
 *
 * As of the Change Date specified in that file, in accordance with the Business Source License, use of this software will be governed by the Apache License, version 2.0.
 */

import type {
  EmittedEvent,
  EmittedEventContext,
  ExecutionEvent,
  ExecutionEventHandler,
  Flow,
<<<<<<< HEAD
  INode,

=======
  IntegrationContext,
>>>>>>> 2bc79848
} from '@badaitech/chaingraph-types'
import type { IExecutionStore } from '../store/execution-store'
import type { PostgresEventStore } from '../store/postgres/event-store'
import type { ExecutionInstance, ExecutionOptions, ExecutionState } from '../types'
import { EventEmitter } from 'node:events'
import {
  createExecutionEventHandler,
  EventQueue,
  ExecutionContext,
  ExecutionEngine,
  ExecutionEventEnum,
  ExecutionEventImpl,
} from '@badaitech/chaingraph-types'
import { TRPCError } from '@trpc/server'
import { customAlphabet } from 'nanoid'
import { nolookalikes } from 'nanoid-dictionary'
import { ExecutionStatus } from '../types'

function generateExecutionID(): string {
  return `EX${customAlphabet(nolookalikes, 24)()}`
}

function generateEventID(): string {
  return `EV${customAlphabet(nolookalikes, 24)()}`
}

export class ExecutionService {
  // Keep track of event queues per execution
  private eventQueues: Map<string, EventQueue<ExecutionEventImpl>> = new Map()
  // Keep track of child executions
  private childExecutions: Map<string, Set<string>> = new Map() // parentId -> Set<childId>
  // Use event emitters for child completion notifications
  private childCompletionEmitters: Map<string, EventEmitter> = new Map() // parentId -> EventEmitter
  // Maximum execution depth to prevent infinite cycles
  private readonly MAX_EXECUTION_DEPTH = 10

  constructor(
    private readonly store: IExecutionStore,
    private readonly eventStore: PostgresEventStore | null = null,
  ) {}

  async createExecution(
    flow: Flow,
    options?: ExecutionOptions,
    integrations?: IntegrationContext,
    parentExecutionId?: string,
    eventData?: EmittedEventContext,
    parentDepth: number = 0,
  ): Promise<ExecutionInstance> {
    const clonedFlow = flow.clone() as Flow
    const currentDepth = parentDepth + 1

    // Check for maximum depth
    if (currentDepth > this.MAX_EXECUTION_DEPTH) {
      console.warn(`[createExecution] Maximum execution depth (${this.MAX_EXECUTION_DEPTH}) exceeded. Preventing cycle at depth ${currentDepth}`)
      throw new Error(`Maximum execution depth exceeded: ${currentDepth}. This may indicate an infinite event loop.`)
    }

    const id = generateExecutionID()
    const abortController = new AbortController()
    const context = new ExecutionContext(
      clonedFlow.id,
      abortController,
      undefined,
      id,
<<<<<<< HEAD
      badAIContext,
      (nodeId: string) => clonedFlow.nodes.get(nodeId),
      (predicate: (node: INode) => boolean) => {
        // todo: possible to optimize somehow?
        return Array.from(clonedFlow.nodes.values()).filter(predicate)
      },
=======
      integrations,
      parentExecutionId,
      eventData,
      !!parentExecutionId, // isChildExecution
      currentDepth,
>>>>>>> 2bc79848
    )

    // Enable event support for all executions
    if (!context.emittedEvents) {
      context.emittedEvents = []
    }
    const engine = new ExecutionEngine(clonedFlow, context, options)

    const instance: ExecutionInstance = {
      id,
      context,
      engine,
      flow: clonedFlow,
      status: ExecutionStatus.Created,
      createdAt: new Date(),
      parentExecutionId,
      executionDepth: currentDepth,
    }

    // Set up event callback for all executions to allow cycles
    engine.setEventCallback(async (ctx) => {
      await this.processEmittedEvents(instance)
    })

    await this.store.create(instance)

    // TODO: persist execution state to store

    // Setup event queue for all executions
    // This ensures the queue exists when subscriptions are created
    this.setupEventHandling(instance)

    // Track parent-child relationship
    if (parentExecutionId) {
      if (!this.childExecutions.has(parentExecutionId)) {
        this.childExecutions.set(parentExecutionId, new Set())
      }
      this.childExecutions.get(parentExecutionId)!.add(id)
    }

    return instance
  }

  async getInstance(id: string): Promise<ExecutionInstance | null> {
    return this.store.get(id)
  }

  async startExecution(id: string, events?: Array<{ type: string, data?: any }>): Promise<void> {
    const instance = await this.getInstance(id)
    if (!instance) {
      throw new TRPCError({
        code: 'NOT_FOUND',
        message: `Execution ${id} not found`,
      })
    }

    if (
      instance.status !== ExecutionStatus.Created
      && instance.status !== ExecutionStatus.Paused
    ) {
      throw new TRPCError({
        code: 'BAD_REQUEST',
        message: `Cannot start execution in ${instance.status} status`,
      })
    }

    try {
      // Setup event handling if not already done
      let eventQueue = this.eventQueues.get(id)
      if (!eventQueue) {
        eventQueue = this.setupEventHandling(instance)
      }

      // Process external events if provided
      if (events && events.length > 0) {
        // Store external events on the instance
        instance.externalEvents = events
        
        await this.processExternalEvents(instance, events)
      }

      // Update instance state
      instance.status = ExecutionStatus.Running
      instance.startedAt = new Date()
      await this.store.create(instance)

      // If we have external events, the parent execution should not run its flow
      // It should only act as a container for child executions
      if (!events || events.length === 0) {
        // Start execution only if no external events
        await instance.engine.execute()
      } else {
        console.log(`[startExecution] Skipping parent execution flow for ${id} - external events will spawn child executions`)
      }

      // Wait for child executions (all executions can have children now)
      console.log(`[startExecution] Checking for child executions of ${id}`)
      await this.waitForChildExecutions(id)

      // Ensure all events are processed before cleanup
      if (this.eventStore) {
        await this.eventStore.flushAll()
      }

      // If execution completed without setting a final status, ensure it's marked as completed
      // BUT only if this execution has no children (children completion is handled by checkParentCompletion)
      const childIds = await this.getChildExecutions(id)
      if (instance.status === ExecutionStatus.Running && childIds.length === 0) {
        instance.status = ExecutionStatus.Completed
        instance.completedAt = new Date()
        await this.store.create(instance)
      }

      // Cleanup
      await eventQueue.close()
    } catch (error) {
      instance.status = ExecutionStatus.Failed
      instance.error = {
        message: error instanceof Error ? error.message : 'Unknown error',
      }
      instance.completedAt = new Date()
      await this.store.create(instance)

      // Ensure all events are flushed even on error
      if (this.eventStore) {
        try {
          await this.eventStore.flushAll()
        } catch (flushError) {
          console.error('Failed to flush events on error:', flushError)
        }
      }

      // Cleanup event queue on error
      const eventQueue = this.eventQueues.get(id)
      if (eventQueue) {
        await eventQueue.close()
      }
    }
  }

  async stopExecution(id: string): Promise<void> {
    const instance = await this.getInstance(id)
    if (!instance) {
      throw new TRPCError({
        code: 'NOT_FOUND',
        message: `Execution ${id} not found`,
      })
    }

    if (instance.status !== ExecutionStatus.Created
      && instance.status !== ExecutionStatus.Running
      && instance.status !== ExecutionStatus.Paused) {
      throw new TRPCError({
        code: 'BAD_REQUEST',
        message: `Cannot stop execution in ${instance.status} status`,
      })
    }

    instance.context.abortController.abort('Execution stopped by user')
    instance.status = ExecutionStatus.Stopped
    await this.store.create(instance)

    // Stop all child executions when parent is stopped
    await this.stopChildExecutions(id)
  }

  async pauseExecution(id: string): Promise<void> {
    const instance = await this.getInstance(id)
    if (!instance) {
      throw new TRPCError({
        code: 'NOT_FOUND',
        message: `Execution ${id} not found`,
      })
    }

    if (instance.status !== ExecutionStatus.Running) {
      throw new TRPCError({
        code: 'BAD_REQUEST',
        message: `Cannot pause execution in ${instance.status} status`,
      })
    }

    const dbg = instance.engine.getDebugger()
    if (!dbg) {
      throw new TRPCError({
        code: 'BAD_REQUEST',
        message: 'Debugger is not enabled for this execution',
      })
    }

    dbg.pause()
    instance.status = ExecutionStatus.Paused
    await this.store.create(instance)
  }

  async resumeExecution(id: string): Promise<void> {
    const instance = await this.getInstance(id)
    if (!instance) {
      throw new TRPCError({
        code: 'NOT_FOUND',
        message: `Execution ${id} not found`,
      })
    }

    // if (instance.status !== ExecutionStatus.Paused) {
    //   throw new TRPCError({
    //     code: 'BAD_REQUEST',
    //     message: `Cannot resume execution in ${instance.status} status`,
    //   })
    // }

    const dbg = instance.engine.getDebugger()
    if (!dbg) {
      throw new TRPCError({
        code: 'BAD_REQUEST',
        message: 'Debugger is not enabled for this execution',
      })
    }

    dbg.continue()
    instance.status = ExecutionStatus.Running
    await this.store.create(instance)
  }

  async getExecutionState(id: string): Promise<ExecutionState> {
    const instance = await this.getInstance(id)
    if (!instance) {
      throw new TRPCError({
        code: 'NOT_FOUND',
        message: `Execution ${id} not found`,
      })
    }

    return {
      id: instance.id,
      status: instance.status,
      startTime: instance.startedAt,
      endTime: instance.completedAt,
      error: instance.error,
    }
  }

  async addBreakpoint(executionId: string, nodeId: string): Promise<void> {
    const instance = await this.getInstance(executionId)
    if (!instance) {
      throw new TRPCError({
        code: 'NOT_FOUND',
        message: `Execution ${executionId} not found`,
      })
    }

    const dbg = instance.engine.getDebugger()
    if (!dbg) {
      throw new TRPCError({
        code: 'BAD_REQUEST',
        message: 'Debugger is not enabled for this execution',
      })
    }

    // Verify node exists in flow
    if (!instance.flow.nodes.has(nodeId)) {
      throw new TRPCError({
        code: 'BAD_REQUEST',
        message: `Node ${nodeId} not found in flow`,
      })
    }

    dbg.addBreakpoint(nodeId)
  }

  async removeBreakpoint(executionId: string, nodeId: string): Promise<void> {
    const instance = await this.getInstance(executionId)
    if (!instance) {
      throw new TRPCError({
        code: 'NOT_FOUND',
        message: `Execution ${executionId} not found`,
      })
    }

    const dbg = instance.engine.getDebugger()
    if (!dbg) {
      throw new TRPCError({
        code: 'BAD_REQUEST',
        message: 'Debugger is not enabled for this execution',
      })
    }

    dbg.removeBreakpoint(nodeId)
  }

  async stepExecution(executionId: string): Promise<void> {
    const instance = await this.getInstance(executionId)
    if (!instance) {
      throw new TRPCError({
        code: 'NOT_FOUND',
        message: `Execution ${executionId} not found`,
      })
    }

    // if (instance.status !== ExecutionStatus.Paused) {
    //   throw new TRPCError({
    //     code: 'BAD_REQUEST',
    //     message: `Execution must be paused to step, current status is: ${instance.status}`,
    //   })
    // }

    const dbg = instance.engine.getDebugger()
    if (!dbg) {
      throw new TRPCError({
        code: 'BAD_REQUEST',
        message: 'Debugger is not enabled for this execution',
      })
    }

    dbg.step()
  }

  async getBreakpoints(executionId: string): Promise<string[]> {
    const instance = await this.getInstance(executionId)
    if (!instance) {
      throw new TRPCError({
        code: 'NOT_FOUND',
        message: `Execution ${executionId} not found`,
      })
    }

    const dbg = instance.engine.getDebugger()
    if (!dbg) {
      throw new TRPCError({
        code: 'BAD_REQUEST',
        message: 'Debugger is not enabled for this execution',
      })
    }

    return Array.from(dbg.getState().breakpoints)
  }

  /**
   * Process external events and spawn child executions optimally
   * Groups consecutive events: [event1, event2, event1, event1, event3, event2]
   * -> [[event1, event2], [event1], [event1], [event3, event2]]
   */
  private async processExternalEvents(
    instance: ExecutionInstance,
    events: Array<{ type: string, data?: any }>,
  ): Promise<void> {
    console.log(`[processExternalEvents] Processing ${events.length} external events for execution ${instance.id}`)

    // Group consecutive events optimally
    const eventGroups: Array<Array<{ type: string, data?: any }>> = []
    let currentGroup: Array<{ type: string, data?: any }> = []
    const seenInGroup = new Set<string>()

    for (const event of events) {
      if (seenInGroup.has(event.type)) {
        // Start a new group if we've seen this event type in the current group
        eventGroups.push(currentGroup)
        currentGroup = [event]
        seenInGroup.clear()
        seenInGroup.add(event.type)
      } else {
        // Add to current group
        currentGroup.push(event)
        seenInGroup.add(event.type)
      }
    }

    // Don't forget the last group
    if (currentGroup.length > 0) {
      eventGroups.push(currentGroup)
    }

    console.log(`[processExternalEvents] Created ${eventGroups.length} event groups from ${events.length} events`)

    // Spawn child executions for each group
    for (let i = 0; i < eventGroups.length; i++) {
      const group = eventGroups[i]
      console.log(`[processExternalEvents] Processing group ${i + 1}/${eventGroups.length} with ${group.length} events: ${group.map(e => e.type).join(', ')}`)

      // For now, spawn a child execution for each event in the group
      // TODO: In the future, we could pass multiple events to a single child execution
      for (const event of group) {
        const emittedEvent: EmittedEvent = {
          id: generateEventID(),
          type: event.type,
          data: event.data || {},
          emittedAt: Date.now(),
          emittedBy: 'external', // Mark as external event
          processed: false,
        }

        await this.spawnChildExecutionForEvent(instance, emittedEvent)
      }
    }
  }

  /**
   * Process emitted events and spawn child executions
   */
  async processEmittedEvents(instance: ExecutionInstance): Promise<void> {
    const context = instance.context
    console.log(`[processEmittedEvents] Checking for events in execution ${instance.id}`)
    console.log(`[processEmittedEvents] emittedEvents:`, context.emittedEvents)

    if (!context.emittedEvents || context.emittedEvents.length === 0) {
      console.log(`[processEmittedEvents] No events to process`)
      return
    }

    const unprocessedEvents = context.emittedEvents.filter(e => !e.processed)
    console.log(`[processEmittedEvents] Found ${unprocessedEvents.length} unprocessed events`)

    for (const event of unprocessedEvents) {
      console.log(`[processEmittedEvents] Processing event: ${event.type}`)
      // Always spawn child execution for each event
      await this.spawnChildExecutionForEvent(instance, event)
      event.processed = true
    }
  }

  /**
   * Spawn a child execution for a specific event
   */
  private async spawnChildExecutionForEvent(
    parentInstance: ExecutionInstance,
    event: EmittedEvent,
  ): Promise<void> {
    const eventContext: EmittedEventContext = {
      eventName: event.type,
      payload: event.data,
      emittedBy: event.emittedBy,
    }

    console.log(`[spawnChildExecutionForEvent] Parent execution depth: ${parentInstance.executionDepth}`)
    console.log(`[spawnChildExecutionForEvent] Event emitted by node: ${event.emittedBy}`)
    console.log(`[spawnChildExecutionForEvent] Creating child for event: ${event.type}`)

    // Create child execution with parent's depth
    let childInstance: ExecutionInstance
    try {
      childInstance = await this.createExecution(
        parentInstance.flow,
        parentInstance.engine.getOptions(),
        parentInstance.context.integrations,
        parentInstance.id,
        eventContext,
        parentInstance.executionDepth,
      )
      console.log(`[spawnChildExecutionForEvent] Child execution ${childInstance.id} created at depth ${childInstance.executionDepth} for event ${event.type}`)
    } catch (error) {
      if (error instanceof Error && error.message.includes('Maximum execution depth exceeded')) {
        console.warn(`[spawnChildExecutionForEvent] Cycle detected! ${error.message}`)
        // Emit a special event to indicate cycle detection
        const parentEventQueue = this.eventQueues.get(parentInstance.id)
        if (parentEventQueue) {
          await parentEventQueue.publish(
            new ExecutionEventImpl(
              Date.now(),
              ExecutionEventEnum.FLOW_FAILED,
              new Date(),
              {
                error: new Error(`Cycle detected: ${error.message}`),
                flow: parentInstance.flow.clone(),
                executionTime: Date.now() - parentInstance.createdAt.getTime(),
              },
            ),
          )
        }
        return
      }
      throw error
    }

    // Update event with child execution ID
    event.childExecutionId = childInstance.id

    // Get or create emitter for parent
    if (!this.childCompletionEmitters.has(parentInstance.id)) {
      this.childCompletionEmitters.set(parentInstance.id, new EventEmitter())
    }

    // Emit child execution spawned event to parent
    const parentEventQueue = this.eventQueues.get(parentInstance.id)
    console.log(`[spawnChildExecutionForEvent] Parent event queue exists: ${!!parentEventQueue}`)
    if (parentEventQueue) {
      console.log(`[spawnChildExecutionForEvent] Publishing CHILD_EXECUTION_SPAWNED event`)
      await parentEventQueue.publish(
        new ExecutionEventImpl(
          Date.now(),
          ExecutionEventEnum.CHILD_EXECUTION_SPAWNED,
          new Date(),
          {
            parentExecutionId: parentInstance.id,
            childExecutionId: childInstance.id,
            eventName: event.type,
            eventData: event.data,
          },
        ),
      )
      console.log(`[spawnChildExecutionForEvent] CHILD_EXECUTION_SPAWNED event published`)
    } else {
      console.log(`[spawnChildExecutionForEvent] WARNING: No parent event queue found for ${parentInstance.id}`)
    }

    // Start child execution asynchronously but track it
    // Don't await here to avoid blocking event processing
    this.startExecution(childInstance.id)
      .then(() => {
        console.log(`[spawnChildExecutionForEvent] Child execution ${childInstance.id} completed`)
      })
      .catch((error) => {
        console.error(`Failed to start child execution ${childInstance.id}:`, error)
        // Emit completion event even on error to prevent hanging
        const emitter = this.childCompletionEmitters.get(parentInstance.id)
        emitter?.emit('child-completed', childInstance.id)
      })
  }

  private createEventHandlers(instance: ExecutionInstance): ExecutionEventHandler<any> {
    return createExecutionEventHandler({
      [ExecutionEventEnum.FLOW_COMPLETED]: async () => {
        // Check if this is a parent execution with children
        const childIds = await this.getChildExecutions(instance.id)

        if (childIds.length > 0 && !instance.parentExecutionId) {
          // This is a parent execution with children
          // Don't mark as completed yet - we'll check again when children complete
          console.log(`Parent execution ${instance.id} has ${childIds.length} active children, deferring completion`)
          return
        }

        instance.status = ExecutionStatus.Completed
        instance.completedAt = new Date()
        await this.store.create(instance)

        // If this is a child execution completing, notify parent and check if it can complete
        if (instance.parentExecutionId) {
          console.log(`[FLOW_COMPLETED] Child execution ${instance.id} completed, notifying parent ${instance.parentExecutionId}`)

          // Emit child completion event
          const emitter = this.childCompletionEmitters.get(instance.parentExecutionId)
          emitter?.emit('child-completed', instance.id)

          const parentEventQueue = this.eventQueues.get(instance.parentExecutionId)
          console.log(`[FLOW_COMPLETED] Parent event queue exists: ${!!parentEventQueue}`)
          if (parentEventQueue) {
            const eventName = instance.context.eventData?.eventName || 'unknown'
            console.log(`[FLOW_COMPLETED] Publishing CHILD_EXECUTION_COMPLETED event for ${eventName}`)
            await parentEventQueue.publish(
              new ExecutionEventImpl(
                Date.now(),
                ExecutionEventEnum.CHILD_EXECUTION_COMPLETED,
                new Date(),
                {
                  parentExecutionId: instance.parentExecutionId,
                  childExecutionId: instance.id,
                  eventName,
                },
              ),
            )
            console.log(`[FLOW_COMPLETED] CHILD_EXECUTION_COMPLETED event published`)
          }
          await this.checkParentCompletion(instance.parentExecutionId)
        }
      },

      [ExecutionEventEnum.FLOW_FAILED]: async (data) => {
        instance.status = ExecutionStatus.Failed
        instance.completedAt = new Date()
        instance.error = {
          message: data.error.message,
        }
        await this.store.create(instance)

        // If this is a child execution failing, notify parent and check if it can complete
        if (instance.parentExecutionId) {
          console.log(`[FLOW_FAILED] Child execution ${instance.id} failed, notifying parent ${instance.parentExecutionId}`)

          // Emit child completion event
          const emitter = this.childCompletionEmitters.get(instance.parentExecutionId)
          emitter?.emit('child-completed', instance.id)

          const parentEventQueue = this.eventQueues.get(instance.parentExecutionId)
          console.log(`[FLOW_FAILED] Parent event queue exists: ${!!parentEventQueue}`)
          if (parentEventQueue) {
            const eventName = instance.context.eventData?.eventName || 'unknown'
            console.log(`[FLOW_FAILED] Publishing CHILD_EXECUTION_FAILED event for ${eventName}`)
            await parentEventQueue.publish(
              new ExecutionEventImpl(
                Date.now(),
                ExecutionEventEnum.CHILD_EXECUTION_FAILED,
                new Date(),
                {
                  parentExecutionId: instance.parentExecutionId,
                  childExecutionId: instance.id,
                  eventName,
                  error: data.error,
                },
              ),
            )
            console.log(`[FLOW_FAILED] CHILD_EXECUTION_FAILED event published`)
          }
          await this.checkParentCompletion(instance.parentExecutionId)
        }
      },

      [ExecutionEventEnum.FLOW_CANCELLED]: async () => {
        instance.status = ExecutionStatus.Stopped
        instance.completedAt = new Date()
        await this.store.create(instance)

        // If this is a child execution being cancelled, emit completion and check if parent can complete
        if (instance.parentExecutionId) {
          // Emit child completion event
          const emitter = this.childCompletionEmitters.get(instance.parentExecutionId)
          emitter?.emit('child-completed', instance.id)
          await this.checkParentCompletion(instance.parentExecutionId)
        }
      },

      [ExecutionEventEnum.FLOW_PAUSED]: async () => {
        instance.status = ExecutionStatus.Paused
        await this.store.create(instance)
      },

      [ExecutionEventEnum.FLOW_RESUMED]: async () => {
        instance.status = ExecutionStatus.Running
        await this.store.create(instance)
      },
    }, {
      // Optional error handling
      onError: (error) => {
        console.error(`Error handling execution event for instance ${instance.id}:`, error)
      },
    })
  }

  private setupEventHandling(instance: ExecutionInstance): EventQueue<ExecutionEvent> {
    const eventQueue = new EventQueue<ExecutionEvent>(200)
    this.eventQueues.set(instance.id, eventQueue)

    const eventHandler = this.createEventHandlers(instance)
    const unsubscribe = instance.engine.onAll(async (event) => {
      eventHandler(event)
      // Publish event to queue for subscribers
      eventQueue.publish(event)

      // Persist event if event store is available
      if (this.eventStore) {
        try {
          await this.eventStore.addEvent(instance.id, event)
        } catch (error) {
          console.error(`Failed to persist event for execution ${instance.id}:`, error)
        }
      }
    })

    eventQueue.onClose(async () => {
      unsubscribe()
      this.eventQueues.delete(instance.id)

      // Flush any pending events
      if (this.eventStore) {
        try {
          await this.eventStore.flushAll()
        } catch (error) {
          console.error('Failed to flush pending events:', error)
        }
      }
    })

    return eventQueue
  }

  /**
   * Get the event queue for a specific execution
   */
  getEventQueue(executionId: string): EventQueue<ExecutionEvent> | undefined {
    return this.eventQueues.get(executionId)
  }

  async dispose(id: string): Promise<void> {
    const eventQueue = this.eventQueues.get(id)
    if (eventQueue) {
      await eventQueue.close()
    }

    // Clean up child completion emitter
    const emitter = this.childCompletionEmitters.get(id)
    if (emitter) {
      emitter.removeAllListeners()
      this.childCompletionEmitters.delete(id)
    }

    await this.store.delete(id)
  }

  async shutdown(): Promise<void> {
    // Cleanup all active executions
    const executions = await this.store.list()
    await Promise.all(
      executions.map(execution => this.dispose(execution.id)),
    )
  }

  /**
   * Get child executions of a parent
   */
  async getChildExecutions(parentId: string): Promise<string[]> {
    // Return from in-memory tracking
    const childIds = this.childExecutions.get(parentId)
    return childIds ? Array.from(childIds) : []
  }

  /**
   * Wait for all child executions to complete using event emitter
   */
  async waitForChildExecutions(parentId: string): Promise<void> {
    const childIds = await this.getChildExecutions(parentId)
    if (childIds.length === 0)
      return

    const emitter = this.childCompletionEmitters.get(parentId)
    if (!emitter)
      return

    console.log(`[waitForChildExecutions] Waiting for ${childIds.length} child executions of ${parentId}`)

    // Create a promise that resolves when all children complete
    return new Promise<void>((resolve) => {
      const completedChildren = new Set<string>()

      const checkCompletion = (childId: string) => {
        completedChildren.add(childId)
        console.log(`[waitForChildExecutions] Child ${childId} completed (${completedChildren.size}/${childIds.length})`)

        if (completedChildren.size === childIds.length) {
          // All children completed
          console.log(`[waitForChildExecutions] All child executions of ${parentId} completed`)
          emitter.removeAllListeners('child-completed')
          this.childCompletionEmitters.delete(parentId)
          resolve()
        }
      }

      // Listen for child completions
      emitter.on('child-completed', checkCompletion)
    })
  }

  /**
   * Stop all child executions
   */
  async stopChildExecutions(parentId: string): Promise<void> {
    const childIds = await this.getChildExecutions(parentId)

    await Promise.all(
      childIds.map(childId => this.stopExecution(childId).catch((err) => {
        console.error(`Failed to stop child execution ${childId}:`, err)
      })),
    )
  }

  /**
   * Check if a parent execution can be completed after a child completes
   */
  private async checkParentCompletion(parentId: string): Promise<void> {
    const parentInstance = await this.getInstance(parentId)
    if (!parentInstance) {
      console.error(`Parent execution ${parentId} not found`)
      return
    }

    // Only proceed if parent is still running
    if (parentInstance.status !== ExecutionStatus.Running) {
      return
    }

    // Check if all children are completed
    const childIds = await this.getChildExecutions(parentId)
    const allChildrenCompleted = await Promise.all(
      childIds.map(async (childId) => {
        const child = await this.getInstance(childId)
        if (!child)
          return true // Child no longer exists

        return child.status === ExecutionStatus.Completed
          || child.status === ExecutionStatus.Failed
          || child.status === ExecutionStatus.Stopped
      }),
    )

    if (allChildrenCompleted.every(completed => completed)) {
      console.log(`All children of parent execution ${parentId} have completed, marking parent as completed`)

      // All children are done, complete the parent
      parentInstance.status = ExecutionStatus.Completed
      parentInstance.completedAt = new Date()
      await this.store.create(parentInstance)

      // Emit completion event for the parent
      const eventQueue = this.eventQueues.get(parentId)
      if (eventQueue) {
        await eventQueue.publish({
          index: Date.now(),
          type: ExecutionEventEnum.FLOW_COMPLETED,
          timestamp: new Date(),
          context: parentInstance.context,
          data: {
            flow: parentInstance.flow.clone(),
            executionTime: parentInstance.completedAt.getTime() - parentInstance.createdAt.getTime(),
          },
        } as any)
      }
    }
  }
}<|MERGE_RESOLUTION|>--- conflicted
+++ resolved
@@ -12,12 +12,9 @@
   ExecutionEvent,
   ExecutionEventHandler,
   Flow,
-<<<<<<< HEAD
+  IntegrationContext,
   INode,
 
-=======
-  IntegrationContext,
->>>>>>> 2bc79848
 } from '@badaitech/chaingraph-types'
 import type { IExecutionStore } from '../store/execution-store'
 import type { PostgresEventStore } from '../store/postgres/event-store'
@@ -83,20 +80,16 @@
       abortController,
       undefined,
       id,
-<<<<<<< HEAD
-      badAIContext,
+      integrations,
+      parentExecutionId,
+      eventData,
+      !!parentExecutionId, // isChildExecution
+      currentDepth,
       (nodeId: string) => clonedFlow.nodes.get(nodeId),
       (predicate: (node: INode) => boolean) => {
         // todo: possible to optimize somehow?
         return Array.from(clonedFlow.nodes.values()).filter(predicate)
       },
-=======
-      integrations,
-      parentExecutionId,
-      eventData,
-      !!parentExecutionId, // isChildExecution
-      currentDepth,
->>>>>>> 2bc79848
     )
 
     // Enable event support for all executions
@@ -174,7 +167,7 @@
       if (events && events.length > 0) {
         // Store external events on the instance
         instance.externalEvents = events
-        
+
         await this.processExternalEvents(instance, events)
       }
 
