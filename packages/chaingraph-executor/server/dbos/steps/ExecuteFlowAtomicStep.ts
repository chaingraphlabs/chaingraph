/*
 * Copyright (c) 2025 BadLabs
 *
 * Use of this software is governed by the Business Source License 1.1 included in the file LICENSE.txt.
 *
 * As of the Change Date specified in that file, in accordance with the Business Source License, use of this software will be governed by the Apache License, version 2.0.
 */

import type { EmittedEvent, Flow, IntegrationContext } from '@badaitech/chaingraph-types'
import type { ExecutionInstance, ExecutionTask } from '../../../types'
import type { ExecutionService } from '../../services/ExecutionService'
import type { IExecutionStore } from '../../stores/interfaces/IExecutionStore'
import type { ExecutionRow } from '../../stores/postgres/schema'
import type { ExecutionResult } from '../types'
import type { CommandController } from '../workflows/ExecutionWorkflows'
import { DBOS } from '@dbos-inc/dbos-sdk'
import { customAlphabet } from 'nanoid'
import { nolookalikes } from 'nanoid-dictionary'
import { ExecutionStatus } from '../../../types'
import { loadFlow } from '../../stores/flow-store'

/**
 * Generate execution ID for child executions
 */
function generateExecutionID(): string {
  return `EX${customAlphabet(nolookalikes, 24)()}`
}

/**
 * Create a child execution task from an emitted event
 * This creates the DB row but doesn't spawn the workflow (that must happen at workflow level)
 *
 * @param parentInstance The parent execution instance
 * @param event The emitted event that triggered the child
 * @param store Execution store for database operations
 * @returns The child execution task ready to be spawned
 */
async function createChildTask(
  parentInstance: ExecutionInstance,
  event: EmittedEvent,
  store: IExecutionStore,
): Promise<ExecutionTask> {
  const childExecutionId = generateExecutionID()

  const childIntegrationContext: IntegrationContext = {
    ...parentInstance.row.integration,
  }

  if (parentInstance.row.integration?.archai) {
    childIntegrationContext.archai = {
      ...parentInstance.row.integration?.archai,
      // remove messageID because it might be used in the root execution only
      messageID: undefined,
    }
  }

  const childExecutionRow: ExecutionRow = {
    id: childExecutionId,
    flowId: parentInstance.flow.id,
    ownerId: parentInstance.flow.metadata.ownerID || 'undefined',
    rootExecutionId: parentInstance.row.rootExecutionId,
    parentExecutionId: parentInstance.task.executionId,
    status: ExecutionStatus.Created,
    createdAt: new Date(),
    updatedAt: new Date(),
    startedAt: null,
    completedAt: null,
    errorMessage: null,
    errorNodeId: null,
    executionDepth: parentInstance.row.executionDepth + 1,
    options: parentInstance.row.options,
    integration: childIntegrationContext,
    externalEvents: [
      {
        eventName: event.type,
        payload: event.data,
      },
    ],
    // Failure tracking and recovery fields
    failureCount: 0,
    lastFailureReason: null,
    lastFailureAt: null,
    processingStartedAt: null,
    processingWorkerId: null,
  }

  // Create child execution in store
  await store.create(childExecutionRow)

  DBOS.logger.debug(`Child execution row created: ${childExecutionId} (parent: ${parentInstance.row.id}, event: ${event.type})`)

  // Return task for workflow-level spawning
  // Inherit debug flag from parent so child executions also have command polling in debug mode
  return {
    executionId: childExecutionId,
    parentExecutionId: parentInstance.task.executionId,
    flowId: parentInstance.flow.id,
    flowVersion: parentInstance.flow.metadata.version,
    maxDepth: parentInstance.task.maxDepth ? parentInstance.task.maxDepth - 1 : undefined,
    maxTimeoutMs: parentInstance.task.maxTimeoutMs,
    timestamp: Date.now(),
    maxRetries: parentInstance.task.maxRetries,
    debug: parentInstance.task.debug,
  }
}

/**
 * ATOMIC EXECUTION STEP
 *
 * This is the core step that executes a chaingraph flow from start to finish.
 * It's designed to be atomic - either the entire execution succeeds or fails as a unit.
 *
 * What happens in this step:
 * 1. Load the flow definition from database
 * 2. Initialize the execution instance with event streaming
 * 3. Execute the flow (can take up to 30 minutes)
 * 4. Stream events in real-time during execution (DBOS streams)
 * 5. Wait for all events to be published before completing
 *
 * CRITICAL GUARANTEES:
 * - The entire flow execution happens on ONE worker (no state transfer)
 * - Flow state stays in-memory throughout execution
 * - If execution fails, DBOS retries this ENTIRE step on another worker
 * - Events are streamed in real-time as execution progresses
 * - Step only completes after all events are safely persisted
 * - DBOS automatically closes event streams when workflow terminates
 */

// Module-level state for dependency injection (initialized by worker)
let executionService: ExecutionService | null = null
let executionStore: IExecutionStore | null = null

/**
 * Initialize the step with execution service and store dependencies
 */
export function initializeExecuteFlowStep(service: ExecutionService, store: IExecutionStore): void {
  executionService = service
  executionStore = store
  DBOS.logger.debug('ExecuteFlowAtomicStep initialized')
}

/**
 * Get the execution service instance, throw if not initialized
 */
function getExecutionService(): ExecutionService {
  if (!executionService) {
    throw new Error('ExecuteFlowAtomicStep not initialized. Call initializeExecuteFlowStep() first.')
  }
  return executionService
}

/**
 * Get the execution store instance, throw if not initialized
 */
function getExecutionStore(): IExecutionStore {
  if (!executionStore) {
    throw new Error('ExecuteFlowAtomicStep not initialized. Call initializeExecuteFlowStep() first.')
  }
  return executionStore
}

// TODO: remove this cache later, just workaround for now
// Flow versioned cache. Should be able to ask for flow with passed version
// if the version is the same as cached one, return cached one
// if different, load from DB again, remove old cache and set new one
// stores many flows, also has flow cache invalidation mechanism - time based. default flow cache time 30 minutes
class FlowCachedLoader {
  private cachedFlows: Map<string, { flowVersion: number, flow: Flow, timestamp: number }> = new Map()
  private cacheTTLMs: number = 30 * 60 * 1000 // 30 minutes
  private cleanupIntervalMs: number = 60 * 1000 // 1 minute
  private cleanupTimer: NodeJS.Timeout | null = null

  constructor() {
    this.startCleanup()
  }

  private startCleanup(): void {
    this.cleanupTimer = setInterval(() => {
      this.cleanExpiredEntries()
    }, this.cleanupIntervalMs)
  }

  private cleanExpiredEntries(): void {
    const now = Date.now()
    let cleanedCount = 0

    for (const [flowId, cached] of this.cachedFlows.entries()) {
      if (now - cached.timestamp >= this.cacheTTLMs) {
        this.cachedFlows.delete(flowId)
        cleanedCount++
      }
    }

    if (cleanedCount > 0) {
      DBOS.logger.debug(`Flow cache cleanup: removed ${cleanedCount} expired entries`)
    }
  }

  async loadFlow(flowId: string, flowVersion?: number): Promise<Flow | null> {
    if (flowVersion === undefined || flowVersion === 0 || !flowVersion) {
      DBOS.logger.info(`Flow version not provided or zero, loading from DB: ${flowId}`)
      // No version provided, always load from DB
      const flow = await loadFlow(flowId)
      return flow
    }

    const now = Date.now()
    const cached = this.cachedFlows.get(flowId)

    if (cached) {
      DBOS.logger.info(`Flow cache found for: ${flowId} (cached version: ${cached.flowVersion}, requested version: ${flowVersion})`)
      // Check if cache is still valid
      if (now - cached.timestamp < this.cacheTTLMs) {
        // Check if version matches
        if (cached.flowVersion === flowVersion) {
<<<<<<< HEAD
          DBOS.logger.debug(`Flow cache hit: ${flowId} (version: ${cached.flowVersion})`)
          return await cached.flow.clone() as Flow
=======
          DBOS.logger.info(`Flow cache hit: ${flowId} (version: ${cached.flowVersion})`)

          const flowClone = await cached.flow.clone()
          return flowClone as Flow
>>>>>>> 98bc20a2
        }
      } else {
        // Cache expired
        this.cachedFlows.delete(flowId)

        DBOS.logger.info(`Flow cache expired for: ${flowId}, removing from cache and loading from DB`)
      }
    }

    // Load from DB
    const startTime = Date.now()
    const flow = await loadFlow(flowId)
    const loadDuration = Date.now() - startTime

    DBOS.logger.info(`Flow loaded from DB: ${flowId} with version: ${flow ? flow.metadata.version || 0 : 'N/A'} in ${loadDuration}ms`)

    if (flow) {
      this.cachedFlows.set(flowId, {
        flowVersion: flow.metadata.version || 0,
        flow,
        timestamp: now,
      })
      DBOS.logger.info(`Flow cache set: ${flowId} (version: ${flow.metadata.version || 0})`)
    }

    return flow
  }

  destroy(): void {
    if (this.cleanupTimer) {
      clearInterval(this.cleanupTimer)
      this.cleanupTimer = null
    }
  }
}

const flowCachedLoader = new FlowCachedLoader()

/**
 * Execute a chaingraph flow atomically
 *
 * This is a single, indivisible operation that encompasses the entire execution lifecycle.
 * If this step fails at any point, DBOS will automatically retry it on another worker.
 *
 * @param task Execution task containing executionId and flowId
 * @param abortController Abort controller from workflow level (for STOP command)
 * @param commandController Command controller from workflow level (for PAUSE/RESUME/STEP)
 * @returns Execution result with status and duration
 */
export async function executeFlowAtomic(
  task: ExecutionTask,
  abortController: AbortController,
  commandController: CommandController,
): Promise<ExecutionResult> {
  const startTime = Date.now()
  DBOS.logger.info(`Starting atomic flow execution: ${task.executionId}`)

  const service = getExecutionService()
  const store = getExecutionStore()

  // Collect child tasks for spawning at workflow level
  // This avoids calling DBOS.startWorkflow() from within a step
  const collectedChildTasks: ExecutionTask[] = []

  // Step 1: Load flow from database
  DBOS.logger.info(`Loading flow: ${task.flowId} with version: ${task.flowVersion}`)
  // const flow = await loadFlow(task.flowId)
  const flow = await flowCachedLoader.loadFlow(task.flowId, task.flowVersion)

  if (!flow) {
    const error = `Flow ${task.flowId} not found`
    DBOS.logger.error(error)
    throw new Error(error)
  }

  DBOS.logger.info(`Flow loaded: ${task.flowId} (${flow.nodes.size} nodes, ${flow.edges.size} edges)`)

  // Step 2: Get execution row from store
  const executionRow = await store.get(task.executionId)

  if (!executionRow) {
    const error = `Execution ${task.executionId} not found in database`
    DBOS.logger.error(error)
    throw new Error(error)
  }

  // Step 3: Create execution instance with workflow-provided abortController
  // The execution instance is configured to stream events in real-time
  // Events are streamed via DBOS.writeStream() to PostgreSQL
  // AbortController is passed from workflow level to enable STOP command
  DBOS.logger.info(`Creating execution instance: ${task.executionId} with version: ${task.flowVersion}`)

  const instance = await service.createExecutionInstance({
    task,
    flow,
    executionRow,
    abortController, // ← Passed from workflow level
  })

  // Step 4: Execute the flow
  // Events are streamed in real-time during execution via DBOS streams
  // Commands are received via shared state from workflow-level polling
  DBOS.logger.info(`Executing flow: ${task.executionId}`)

  try {
    await instance.engine!.execute(async (context, eventQueue) => {
      // Execution complete callback
      // The eventQueue is already closed at this point, and all events should be processed

      // Step 5: Wait for all events to be published
      // This ensures all events are safely persisted before we mark step as complete
      // Events are in PostgreSQL via DBOS streams
      DBOS.logger.debug(`Waiting for all events to be published: ${task.executionId}`)

      if (instance.cleanupEventHandling) {
        await instance.cleanupEventHandling()
      }

      DBOS.logger.info(`All events published successfully: ${task.executionId}`)
    })

    const duration = Date.now() - startTime
    DBOS.logger.info(
      `Flow execution completed successfully: ${task.executionId} in ${duration}ms`,
    )

    // Collect child tasks from emitted events
    // These will be spawned at workflow level (where DBOS.startWorkflow is allowed)
    if (instance.context.emittedEvents && instance.context.emittedEvents.length > 0) {
      const unprocessedEvents = instance.context.emittedEvents.filter(e => !e.processed)

      if (unprocessedEvents.length > 0) {
        const dbInsertStartTime = Date.now()
        DBOS.logger.debug(`Creating ${unprocessedEvents.length} child execution rows in parallel`)

        // Create all child tasks in parallel to avoid blocking on sequential DB inserts
        // This is much faster than sequential inserts (10x improvement for 100 children)
        const childTaskPromises = unprocessedEvents.map(async (event) => {
          // Mark as processed to avoid double-processing
          event.processed = true

          try {
            // Create child execution row and task (but don't spawn yet)
            const childTask = await createChildTask(instance, event, store)
            DBOS.logger.debug(`Child task created: ${childTask.executionId} (parent: ${task.executionId}, event: ${event.type})`)
            return { status: 'created' as const, task: childTask }
          } catch (error) {
            const errorMessage = error instanceof Error ? error.message : String(error)
            DBOS.logger.error(`Failed to create child task for event ${event.type}: ${errorMessage}`)
            return { status: 'failed' as const, error: errorMessage, eventType: event.type }
          }
        })

        // Wait for all DB inserts to complete
        const results = await Promise.allSettled(childTaskPromises)

        // Collect successful child tasks
        let successCount = 0
        let failureCount = 0

        for (const result of results) {
          if (result.status === 'fulfilled') {
            if (result.value.status === 'created') {
              collectedChildTasks.push(result.value.task)
              successCount++
            } else {
              failureCount++
            }
          } else {
            // Promise itself was rejected (shouldn't happen with our error handling, but be defensive)
            DBOS.logger.error(`Unexpected promise rejection in child task creation: ${result.reason}`)
            failureCount++
          }
        }

        const dbInsertDuration = Date.now() - dbInsertStartTime
        DBOS.logger.info(
          `Child execution rows created: ${successCount}/${unprocessedEvents.length} succeeded, ${failureCount} failed in ${dbInsertDuration}ms `
          + `(${(unprocessedEvents.length / (dbInsertDuration / 1000)).toFixed(1)} inserts/sec) for: ${task.executionId}`,
        )
      }
    }

    DBOS.logger.info(`Flow execution completed with ${collectedChildTasks.length} child tasks to spawn: ${task.executionId}`)

    // Note: DBOS automatically closes streams when the workflow terminates
    // No manual closeStream() call needed

    return {
      executionId: task.executionId,
      status: 'completed',
      duration,
      childTasks: collectedChildTasks, // ← Return for workflow-level spawning
    }
  } catch (error) {
    const duration = Date.now() - startTime
    const errorMessage = error instanceof Error ? error.message : String(error)

    DBOS.logger.error(
      `Flow execution failed: ${task.executionId} after ${duration}ms - ${errorMessage}`,
    )

    // Try to cleanup event handling even on error
    try {
      if (instance.cleanupEventHandling) {
        await instance.cleanupEventHandling()
        DBOS.logger.debug(`Event handling cleanup completed after error: ${task.executionId}`)
      }
    } catch (cleanupError) {
      DBOS.logger.error('Failed to cleanup event handling after execution error')
    }

    // Note: DBOS automatically closes streams when the workflow terminates
    // No manual closeStream() call needed, even on error

    // Re-throw the error so DBOS can handle retry
    throw error
  }
}<|MERGE_RESOLUTION|>--- conflicted
+++ resolved
@@ -213,15 +213,10 @@
       if (now - cached.timestamp < this.cacheTTLMs) {
         // Check if version matches
         if (cached.flowVersion === flowVersion) {
-<<<<<<< HEAD
-          DBOS.logger.debug(`Flow cache hit: ${flowId} (version: ${cached.flowVersion})`)
-          return await cached.flow.clone() as Flow
-=======
           DBOS.logger.info(`Flow cache hit: ${flowId} (version: ${cached.flowVersion})`)
 
           const flowClone = await cached.flow.clone()
           return flowClone as Flow
->>>>>>> 98bc20a2
         }
       } else {
         // Cache expired
