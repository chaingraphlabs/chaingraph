# @badaitech/chaingraph-executor

<<<<<<< HEAD
=======
## 0.7.0

### Minor Changes

- Global frontend optimizations, and new features

### Patch Changes

- Updated dependencies
  - @badaitech/chaingraph-nodes@0.7.0
  - @badaitech/chaingraph-types@0.7.0
  - @badaitech/chaingraph-trpc@0.7.0

>>>>>>> 98bc20a2
## 0.6.46

### Patch Changes

<<<<<<< HEAD
- fix: return a clone of the cached flow to prevent unintended mutations
- Updated dependencies
  - @badaitech/chaingraph-nodes@0.6.46
  - @badaitech/chaingraph-trpc@0.6.46
  - @badaitech/chaingraph-types@0.6.46
=======
- feat: remove unused child spawner workflow and related components for code cleanup
- Updated dependencies
  - @badaitech/chaingraph-nodes@0.6.46
  - @badaitech/chaingraph-types@0.6.46
  - @badaitech/chaingraph-trpc@0.6.46
>>>>>>> 98bc20a2

## 0.6.45

### Patch Changes

- feat: add output MIME type and compression quality options for image generation
- Updated dependencies
  - @badaitech/chaingraph-nodes@0.6.45
  - @badaitech/chaingraph-types@0.6.45
  - @badaitech/chaingraph-trpc@0.6.45

## 0.6.44

### Patch Changes

- feat: enhance execution flow and error handling
- Updated dependencies
  - @badaitech/chaingraph-nodes@0.6.44
  - @badaitech/chaingraph-types@0.6.44
  - @badaitech/chaingraph-trpc@0.6.44

## 0.6.43

### Patch Changes

- feat: Enhance API format conversion by adding additional checks for part properties
- Updated dependencies
  - @badaitech/chaingraph-nodes@0.6.43
  - @badaitech/chaingraph-trpc@0.6.43
  - @badaitech/chaingraph-types@0.6.43

## 0.6.42

### Patch Changes

- ac5eedb: feat: Enhance Gemini structured output node with batch conversion and async processing. feat: Extend attachment utilities to support plain text and MIME type detection. feat: Introduce ArrayEmbed, ArrayRemap, and ArrayZipMerge nodes for advanced array transformations.
- Updated dependencies [ac5eedb]
  - @badaitech/chaingraph-nodes@0.6.42
  - @badaitech/chaingraph-trpc@0.6.42
  - @badaitech/chaingraph-types@0.6.42

## 0.6.41

### Patch Changes

- feat(gemini): add Gemini 3 Flash model and update thinking level enums
- Updated dependencies
  - @badaitech/chaingraph-nodes@0.6.41
  - @badaitech/chaingraph-trpc@0.6.41
  - @badaitech/chaingraph-types@0.6.41

## 0.6.40

### Patch Changes

- feat(nodes): html-preview node with safe iframe sandbox
- Updated dependencies
  - @badaitech/chaingraph-nodes@0.6.40
  - @badaitech/chaingraph-types@0.6.40
  - @badaitech/chaingraph-trpc@0.6.40

## 0.6.39

### Patch Changes

- feat: implement event context checks in ExecutionEngine to manage node execution based on event binding rules
- Updated dependencies
  - @badaitech/chaingraph-nodes@0.6.39
  - @badaitech/chaingraph-types@0.6.39
  - @badaitech/chaingraph-trpc@0.6.39

## 0.6.38

### Patch Changes

- feat: enhance MarkdownPreview to support base64 images and update ExecutionEngine to require at least one resolved source
- Updated dependencies
  - @badaitech/chaingraph-nodes@0.6.38
  - @badaitech/chaingraph-types@0.6.38
  - @badaitech/chaingraph-trpc@0.6.38

## 0.6.37

### Patch Changes

- 77730ba: feat: add MarkdownTextNode with live preview and integrate MarkdownPreview component
- Updated dependencies [77730ba]
  - @badaitech/chaingraph-nodes@0.6.37
  - @badaitech/chaingraph-types@0.6.37
  - @badaitech/chaingraph-trpc@0.6.37

## 0.6.36

### Patch Changes

- f359d5e: feat: Enhance node UI and dimensions handling
- Updated dependencies [f359d5e]
  - @badaitech/chaingraph-nodes@0.6.36
  - @badaitech/chaingraph-types@0.6.36
  - @badaitech/chaingraph-trpc@0.6.36

## 0.6.35

### Patch Changes

- 4deaba9: feat(nodes): add isSchemaMutable property to array transform nodes and update transfer rules
- feat(nodes): remove NODE_BACKGROUNDED event handling and update related logic
- Updated dependencies [4deaba9]
- Updated dependencies
  - @badaitech/chaingraph-nodes@0.6.35
  - @badaitech/chaingraph-types@0.6.35
  - @badaitech/chaingraph-trpc@0.6.35

## 0.6.34

### Patch Changes

- 50796a3: feat(nodes): add Transforms category with 16 array/type/object nodes
- Updated dependencies [50796a3]
  - @badaitech/chaingraph-nodes@0.6.34
  - @badaitech/chaingraph-trpc@0.6.34
  - @badaitech/chaingraph-types@0.6.34

## 0.6.33

### Patch Changes

- 558bb40: feat(gemini): enhance message part handling and conversion utilities
- Updated dependencies [558bb40]
  - @badaitech/chaingraph-nodes@0.6.33
  - @badaitech/chaingraph-types@0.6.33
  - @badaitech/chaingraph-trpc@0.6.33

## 0.6.32

### Patch Changes

- feat(gemini): add debug mode for detailed logging and improve API part conversion
- Updated dependencies
  - @badaitech/chaingraph-nodes@0.6.32
  - @badaitech/chaingraph-trpc@0.6.32
  - @badaitech/chaingraph-types@0.6.32

## 0.6.31

### Patch Changes

- feat(port-field): integrate AddPropPopover for editing port fields with enhanced configuration options
- b9115b1: feat(gemini): add debug mode for detailed logging in GeminiStructuredOutputNode and GeminiGenerationConfig
- Updated dependencies
- Updated dependencies [b9115b1]
  - @badaitech/chaingraph-nodes@0.6.31
  - @badaitech/chaingraph-trpc@0.6.31
  - @badaitech/chaingraph-types@0.6.31

## 0.6.30

### Patch Changes

- a2b6952: feat: enhance node and port documentation with Markdown support for descriptions
- e10f1b7: feat: Add Gemini Multimodal Image and Imagen Generate nodes
- 28bd0d2: feat(archai): implement upload and attachment handling nodes for ArchAI integration
- bcc58e4: feat(gemini): add new nodes for Gemini File Part, Image Part, and Text Part; enhance ArchAI integration with attachment handling
- Updated dependencies [a2b6952]
- Updated dependencies [e10f1b7]
- Updated dependencies [28bd0d2]
- Updated dependencies [bcc58e4]
  - @badaitech/chaingraph-nodes@0.6.30
  - @badaitech/chaingraph-types@0.6.30
  - @badaitech/chaingraph-trpc@0.6.30

## 0.6.29

### Patch Changes

- 0442f06: feat(gemini): enhance gemini structured output node with thoughts streaming and JSON schema improvements
- Updated dependencies [0442f06]
  - @badaitech/chaingraph-nodes@0.6.29
  - @badaitech/chaingraph-types@0.6.29
  - @badaitech/chaingraph-trpc@0.6.29

## 0.6.28

### Patch Changes

- Enhanced the ExecutionEngine to accurately identify and mark event-bound nodes, including upstream and downstream dependencies.
- Updated dependencies
  - @badaitech/chaingraph-nodes@0.6.28
  - @badaitech/chaingraph-types@0.6.28
  - @badaitech/chaingraph-trpc@0.6.28

## 0.6.27

### Patch Changes

- 5e2043a: feat(execution-engine): implement event-bound node tracking and execution logic
- f76fc26: feat(listener): add EventListenerNodeV2 and deprecate old listener node
- Updated dependencies [5e2043a]
- Updated dependencies [f76fc26]
  - @badaitech/chaingraph-nodes@0.6.27
  - @badaitech/chaingraph-types@0.6.27
  - @badaitech/chaingraph-trpc@0.6.27

## 0.6.26

### Patch Changes

- feat(gemini): implement stream handling and conversion in GeminiStructuredOutputNode
- Updated dependencies
  - @badaitech/chaingraph-nodes@0.6.26
  - @badaitech/chaingraph-types@0.6.26
  - @badaitech/chaingraph-trpc@0.6.26

## 0.6.25

### Patch Changes

- feat(gemini): add output formatting configuration for Gemini responses
- Updated dependencies
  - @badaitech/chaingraph-nodes@0.6.25
  - @badaitech/chaingraph-types@0.6.25
  - @badaitech/chaingraph-trpc@0.6.25

## 0.6.24

### Patch Changes

- feat(gemini): add debug logging for model response in GeminiStructuredOutputNode
- Updated dependencies
  - @badaitech/chaingraph-nodes@0.6.24
  - @badaitech/chaingraph-types@0.6.24
  - @badaitech/chaingraph-trpc@0.6.24

## 0.6.23

### Patch Changes

- feat(gemini): enhance GeminiThinkingLevel and GeminiMediaResolution enums with new values and improved naming
- Updated dependencies
  - @badaitech/chaingraph-nodes@0.6.23
  - @badaitech/chaingraph-types@0.6.23
  - @badaitech/chaingraph-trpc@0.6.23

## 0.6.22

### Patch Changes

- 0b2c821: feat(gemini): add native Gemini nodes with structured output and thinking support
- Updated dependencies [0b2c821]
  - @badaitech/chaingraph-nodes@0.6.22
  - @badaitech/chaingraph-types@0.6.22
  - @badaitech/chaingraph-trpc@0.6.22

## 0.6.21

### Patch Changes

- e55f08b: feat(mcp): enhance MCP server auth headers with template support
- Updated dependencies [e55f08b]
  - @badaitech/chaingraph-nodes@0.6.21
  - @badaitech/chaingraph-trpc@0.6.21
  - @badaitech/chaingraph-types@0.6.21

## 0.6.20

### Patch Changes

- feat: refactor flow forking logic to streamline flow storage and node/edge transfer
- Updated dependencies
  - @badaitech/chaingraph-trpc@0.6.20
  - @badaitech/chaingraph-nodes@0.6.20
  - @badaitech/chaingraph-types@0.6.20

## 0.6.19

### Patch Changes

- ac7371b: feat: implement node visibility filtering functionality for the frontend lib
- Updated dependencies [ac7371b]
  - @badaitech/chaingraph-nodes@0.6.19
  - @badaitech/chaingraph-trpc@0.6.19
  - @badaitech/chaingraph-types@0.6.19

## 0.6.18

### Patch Changes

- 50c07ea: fix: update external ID mapping in PgOwnershipResolver to include provider prefix
- Updated dependencies [50c07ea]
  - @badaitech/chaingraph-nodes@0.6.18
  - @badaitech/chaingraph-types@0.6.18
  - @badaitech/chaingraph-trpc@0.6.18

## 0.6.17

### Patch Changes

- e8c4961: feat: add debug mode support for command polling in execution workflows
- Updated dependencies [e8c4961]
  - @badaitech/chaingraph-nodes@0.6.17
  - @badaitech/chaingraph-trpc@0.6.17
  - @badaitech/chaingraph-types@0.6.17

## 0.6.16

### Patch Changes

- feat: enhance WebSocket server with health check endpoints and error handling
- Updated dependencies
  - @badaitech/chaingraph-nodes@0.6.16
  - @badaitech/chaingraph-types@0.6.16
  - @badaitech/chaingraph-trpc@0.6.16

## 0.6.15

### Patch Changes

- 5faf86d: feat: add hardcoded version constants for DBOS application and queue name
- Updated dependencies [5faf86d]
  - @badaitech/chaingraph-nodes@0.6.15
  - @badaitech/chaingraph-types@0.6.15
  - @badaitech/chaingraph-trpc@0.6.15

## 0.6.14

### Patch Changes

- e150365: refactor: simplify DBOS configuration and remove legacy components
- Updated dependencies [e150365]
  - @badaitech/chaingraph-nodes@0.6.14
  - @badaitech/chaingraph-types@0.6.14
  - @badaitech/chaingraph-trpc@0.6.14

## 0.6.13

### Patch Changes

- a715198: Debug DBOS
- Updated dependencies [a715198]
  - @badaitech/chaingraph-nodes@0.6.13
  - @badaitech/chaingraph-types@0.6.13
  - @badaitech/chaingraph-trpc@0.6.13

## 0.6.12

### Patch Changes

- f1f81b9: refactor: simplify DBOS layer by removing Kafka legacy wrappers
- Updated dependencies [f1f81b9]
  - @badaitech/chaingraph-nodes@0.6.12
  - @badaitech/chaingraph-types@0.6.12
  - @badaitech/chaingraph-trpc@0.6.12

## 0.6.11

### Patch Changes

- fix: backward-compatible user ID resolution
- Updated dependencies
  - @badaitech/chaingraph-nodes@0.6.11
  - @badaitech/chaingraph-types@0.6.11
  - @badaitech/chaingraph-trpc@0.6.11

## 0.6.10

### Patch Changes

- 4177dc6: fix: ensure execution workflow is registered before DBOS launch
- Updated dependencies [4177dc6]
  - @badaitech/chaingraph-nodes@0.6.10
  - @badaitech/chaingraph-types@0.6.10
  - @badaitech/chaingraph-trpc@0.6.10

## 0.6.9

### Patch Changes

- feat: implement API-only task queue and update service creation for API mode
- Updated dependencies
  - @badaitech/chaingraph-nodes@0.6.9
  - @badaitech/chaingraph-types@0.6.9
  - @badaitech/chaingraph-trpc@0.6.9

## 0.6.8

### Patch Changes

- Fix build, change cjs to esm
- Updated dependencies
  - @badaitech/chaingraph-nodes@0.6.8
  - @badaitech/chaingraph-types@0.6.8
  - @badaitech/chaingraph-trpc@0.6.8

## 0.6.7

### Patch Changes

- bump, fix build
- Updated dependencies
  - @badaitech/chaingraph-nodes@0.6.7
  - @badaitech/chaingraph-types@0.6.7
  - @badaitech/chaingraph-trpc@0.6.7

## 0.6.6

### Patch Changes

- Fix imports
- Updated dependencies
  - @badaitech/chaingraph-nodes@0.6.6
  - @badaitech/chaingraph-types@0.6.6
  - @badaitech/chaingraph-trpc@0.6.6

## 0.6.5

### Patch Changes

- Bump
- Updated dependencies
  - @badaitech/chaingraph-nodes@0.6.5
  - @badaitech/chaingraph-types@0.6.5
  - @badaitech/chaingraph-trpc@0.6.5

## 0.6.4

### Patch Changes

- feat(userStore): implement in-memory and PostgreSQL user stores
- Updated dependencies
  - @badaitech/chaingraph-trpc@0.6.4<|MERGE_RESOLUTION|>--- conflicted
+++ resolved
@@ -1,7 +1,5 @@
 # @badaitech/chaingraph-executor
 
-<<<<<<< HEAD
-=======
 ## 0.7.0
 
 ### Minor Changes
@@ -15,24 +13,15 @@
   - @badaitech/chaingraph-types@0.7.0
   - @badaitech/chaingraph-trpc@0.7.0
 
->>>>>>> 98bc20a2
 ## 0.6.46
 
 ### Patch Changes
 
-<<<<<<< HEAD
-- fix: return a clone of the cached flow to prevent unintended mutations
-- Updated dependencies
-  - @badaitech/chaingraph-nodes@0.6.46
-  - @badaitech/chaingraph-trpc@0.6.46
-  - @badaitech/chaingraph-types@0.6.46
-=======
 - feat: remove unused child spawner workflow and related components for code cleanup
 - Updated dependencies
   - @badaitech/chaingraph-nodes@0.6.46
   - @badaitech/chaingraph-types@0.6.46
   - @badaitech/chaingraph-trpc@0.6.46
->>>>>>> 98bc20a2
 
 ## 0.6.45
 
