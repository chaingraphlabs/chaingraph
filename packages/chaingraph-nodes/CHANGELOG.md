# @badaitech/chaingraph-nodes

<<<<<<< HEAD
=======
## 0.7.0

### Minor Changes

- Global frontend optimizations, and new features

### Patch Changes

- Updated dependencies
  - @badaitech/chaingraph-types@0.7.0
  - @badaitech/badai-api@0.7.0

>>>>>>> 98bc20a2
## 0.6.46

### Patch Changes

<<<<<<< HEAD
- fix: return a clone of the cached flow to prevent unintended mutations
- Updated dependencies
  - @badaitech/badai-api@0.6.46
  - @badaitech/chaingraph-types@0.6.46
=======
- feat: remove unused child spawner workflow and related components for code cleanup
- Updated dependencies
  - @badaitech/chaingraph-types@0.6.46
  - @badaitech/badai-api@0.6.46
>>>>>>> 98bc20a2

## 0.6.45

### Patch Changes

- feat: add output MIME type and compression quality options for image generation
- Updated dependencies
  - @badaitech/chaingraph-types@0.6.45
  - @badaitech/badai-api@0.6.45

## 0.6.44

### Patch Changes

- feat: enhance execution flow and error handling
- Updated dependencies
  - @badaitech/chaingraph-types@0.6.44
  - @badaitech/badai-api@0.6.44

## 0.6.43

### Patch Changes

- feat: Enhance API format conversion by adding additional checks for part properties
- Updated dependencies
  - @badaitech/badai-api@0.6.43
  - @badaitech/chaingraph-types@0.6.43

## 0.6.42

### Patch Changes

- ac5eedb: feat: Enhance Gemini structured output node with batch conversion and async processing. feat: Extend attachment utilities to support plain text and MIME type detection. feat: Introduce ArrayEmbed, ArrayRemap, and ArrayZipMerge nodes for advanced array transformations.
- Updated dependencies [ac5eedb]
  - @badaitech/badai-api@0.6.42
  - @badaitech/chaingraph-types@0.6.42

## 0.6.41

### Patch Changes

- feat(gemini): add Gemini 3 Flash model and update thinking level enums
- Updated dependencies
  - @badaitech/badai-api@0.6.41
  - @badaitech/chaingraph-types@0.6.41

## 0.6.40

### Patch Changes

- feat(nodes): html-preview node with safe iframe sandbox
- Updated dependencies
  - @badaitech/chaingraph-types@0.6.40
  - @badaitech/badai-api@0.6.40

## 0.6.39

### Patch Changes

- feat: implement event context checks in ExecutionEngine to manage node execution based on event binding rules
- Updated dependencies
  - @badaitech/chaingraph-types@0.6.39
  - @badaitech/badai-api@0.6.39

## 0.6.38

### Patch Changes

- feat: enhance MarkdownPreview to support base64 images and update ExecutionEngine to require at least one resolved source
- Updated dependencies
  - @badaitech/chaingraph-types@0.6.38
  - @badaitech/badai-api@0.6.38

## 0.6.37

### Patch Changes

- 77730ba: feat: add MarkdownTextNode with live preview and integrate MarkdownPreview component
- Updated dependencies [77730ba]
  - @badaitech/chaingraph-types@0.6.37
  - @badaitech/badai-api@0.6.37

## 0.6.36

### Patch Changes

- f359d5e: feat: Enhance node UI and dimensions handling
- Updated dependencies [f359d5e]
  - @badaitech/chaingraph-types@0.6.36
  - @badaitech/badai-api@0.6.36

## 0.6.35

### Patch Changes

- 4deaba9: feat(nodes): add isSchemaMutable property to array transform nodes and update transfer rules
- feat(nodes): remove NODE_BACKGROUNDED event handling and update related logic
- Updated dependencies [4deaba9]
- Updated dependencies
  - @badaitech/chaingraph-types@0.6.35
  - @badaitech/badai-api@0.6.35

## 0.6.34

### Patch Changes

- 50796a3: feat(nodes): add Transforms category with 16 array/type/object nodes
- Updated dependencies [50796a3]
  - @badaitech/badai-api@0.6.34
  - @badaitech/chaingraph-types@0.6.34

## 0.6.33

### Patch Changes

- 558bb40: feat(gemini): enhance message part handling and conversion utilities
- Updated dependencies [558bb40]
  - @badaitech/chaingraph-types@0.6.33
  - @badaitech/badai-api@0.6.33

## 0.6.32

### Patch Changes

- feat(gemini): add debug mode for detailed logging and improve API part conversion
- Updated dependencies
  - @badaitech/badai-api@0.6.32
  - @badaitech/chaingraph-types@0.6.32

## 0.6.31

### Patch Changes

- feat(port-field): integrate AddPropPopover for editing port fields with enhanced configuration options
- b9115b1: feat(gemini): add debug mode for detailed logging in GeminiStructuredOutputNode and GeminiGenerationConfig
- Updated dependencies
- Updated dependencies [b9115b1]
  - @badaitech/badai-api@0.6.31
  - @badaitech/chaingraph-types@0.6.31

## 0.6.30

### Patch Changes

- a2b6952: feat: enhance node and port documentation with Markdown support for descriptions
- e10f1b7: feat: Add Gemini Multimodal Image and Imagen Generate nodes
- 28bd0d2: feat(archai): implement upload and attachment handling nodes for ArchAI integration
- bcc58e4: feat(gemini): add new nodes for Gemini File Part, Image Part, and Text Part; enhance ArchAI integration with attachment handling
- Updated dependencies [a2b6952]
- Updated dependencies [e10f1b7]
- Updated dependencies [28bd0d2]
- Updated dependencies [bcc58e4]
  - @badaitech/chaingraph-types@0.6.30
  - @badaitech/badai-api@0.6.30

## 0.6.29

### Patch Changes

- 0442f06: feat(gemini): enhance gemini structured output node with thoughts streaming and JSON schema improvements
- Updated dependencies [0442f06]
  - @badaitech/chaingraph-types@0.6.29
  - @badaitech/badai-api@0.6.29

## 0.6.28

### Patch Changes

- Enhanced the ExecutionEngine to accurately identify and mark event-bound nodes, including upstream and downstream dependencies.
- Updated dependencies
  - @badaitech/chaingraph-types@0.6.28
  - @badaitech/badai-api@0.6.28

## 0.6.27

### Patch Changes

- 5e2043a: feat(execution-engine): implement event-bound node tracking and execution logic
- f76fc26: feat(listener): add EventListenerNodeV2 and deprecate old listener node
- Updated dependencies [5e2043a]
- Updated dependencies [f76fc26]
  - @badaitech/chaingraph-types@0.6.27
  - @badaitech/badai-api@0.6.27

## 0.6.26

### Patch Changes

- feat(gemini): implement stream handling and conversion in GeminiStructuredOutputNode
- Updated dependencies
  - @badaitech/chaingraph-types@0.6.26
  - @badaitech/badai-api@0.6.26

## 0.6.25

### Patch Changes

- feat(gemini): add output formatting configuration for Gemini responses
- Updated dependencies
  - @badaitech/chaingraph-types@0.6.25
  - @badaitech/badai-api@0.6.25

## 0.6.24

### Patch Changes

- feat(gemini): add debug logging for model response in GeminiStructuredOutputNode
- Updated dependencies
  - @badaitech/chaingraph-types@0.6.24
  - @badaitech/badai-api@0.6.24

## 0.6.23

### Patch Changes

- feat(gemini): enhance GeminiThinkingLevel and GeminiMediaResolution enums with new values and improved naming
- Updated dependencies
  - @badaitech/chaingraph-types@0.6.23
  - @badaitech/badai-api@0.6.23

## 0.6.22

### Patch Changes

- 0b2c821: feat(gemini): add native Gemini nodes with structured output and thinking support
- Updated dependencies [0b2c821]
  - @badaitech/chaingraph-types@0.6.22
  - @badaitech/badai-api@0.6.22

## 0.6.21

### Patch Changes

- e55f08b: feat(mcp): enhance MCP server auth headers with template support
- Updated dependencies [e55f08b]
  - @badaitech/badai-api@0.6.21
  - @badaitech/chaingraph-types@0.6.21

## 0.6.20

### Patch Changes

- feat: refactor flow forking logic to streamline flow storage and node/edge transfer
- Updated dependencies
  - @badaitech/badai-api@0.6.20
  - @badaitech/chaingraph-types@0.6.20

## 0.6.19

### Patch Changes

- ac7371b: feat: implement node visibility filtering functionality for the frontend lib
- Updated dependencies [ac7371b]
  - @badaitech/badai-api@0.6.19
  - @badaitech/chaingraph-types@0.6.19

## 0.6.18

### Patch Changes

- 50c07ea: fix: update external ID mapping in PgOwnershipResolver to include provider prefix
- Updated dependencies [50c07ea]
  - @badaitech/chaingraph-types@0.6.18
  - @badaitech/badai-api@0.6.18

## 0.6.17

### Patch Changes

- e8c4961: feat: add debug mode support for command polling in execution workflows
- Updated dependencies [e8c4961]
  - @badaitech/badai-api@0.6.17
  - @badaitech/chaingraph-types@0.6.17

## 0.6.16

### Patch Changes

- feat: enhance WebSocket server with health check endpoints and error handling
- Updated dependencies
  - @badaitech/chaingraph-types@0.6.16
  - @badaitech/badai-api@0.6.16

## 0.6.15

### Patch Changes

- 5faf86d: feat: add hardcoded version constants for DBOS application and queue name
- Updated dependencies [5faf86d]
  - @badaitech/chaingraph-types@0.6.15
  - @badaitech/badai-api@0.6.15

## 0.6.14

### Patch Changes

- e150365: refactor: simplify DBOS configuration and remove legacy components
- Updated dependencies [e150365]
  - @badaitech/chaingraph-types@0.6.14
  - @badaitech/badai-api@0.6.14

## 0.6.13

### Patch Changes

- a715198: Debug DBOS
- Updated dependencies [a715198]
  - @badaitech/chaingraph-types@0.6.13
  - @badaitech/badai-api@0.6.13

## 0.6.12

### Patch Changes

- f1f81b9: refactor: simplify DBOS layer by removing Kafka legacy wrappers
- Updated dependencies [f1f81b9]
  - @badaitech/chaingraph-types@0.6.12
  - @badaitech/badai-api@0.6.12

## 0.6.11

### Patch Changes

- fix: backward-compatible user ID resolution
- Updated dependencies
  - @badaitech/chaingraph-types@0.6.11
  - @badaitech/badai-api@0.6.11

## 0.6.10

### Patch Changes

- 4177dc6: fix: ensure execution workflow is registered before DBOS launch
- Updated dependencies [4177dc6]
  - @badaitech/chaingraph-types@0.6.10
  - @badaitech/badai-api@0.6.10

## 0.6.9

### Patch Changes

- feat: implement API-only task queue and update service creation for API mode
- Updated dependencies
  - @badaitech/chaingraph-types@0.6.9
  - @badaitech/badai-api@0.6.9

## 0.6.8

### Patch Changes

- Fix build, change cjs to esm
- Updated dependencies
  - @badaitech/chaingraph-types@0.6.8
  - @badaitech/badai-api@0.6.8

## 0.6.7

### Patch Changes

- bump, fix build
- Updated dependencies
  - @badaitech/chaingraph-types@0.6.7
  - @badaitech/badai-api@0.6.7

## 0.6.6

### Patch Changes

- Fix imports
- Updated dependencies
  - @badaitech/chaingraph-types@0.6.6
  - @badaitech/badai-api@0.6.6

## 0.6.5

### Patch Changes

- Bump
- Updated dependencies
  - @badaitech/chaingraph-types@0.6.5
  - @badaitech/badai-api@0.6.5

## 0.6.3

### Patch Changes

- feat: add pg-listen dependency and update Vite configuration for improved module handling
- Updated dependencies
  - @badaitech/chaingraph-types@0.6.3
  - @badaitech/badai-api@0.6.3

## 0.6.2

### Patch Changes

- feat: add OpenTelemetry and Winston dependencies for enhanced logging and tracing
- Updated dependencies
  - @badaitech/chaingraph-types@0.6.2
  - @badaitech/badai-api@0.6.2

## 0.6.1

### Patch Changes

- feat: remove unused React and XYFlow dependencies from Vite configuration
- Updated dependencies
  - @badaitech/chaingraph-types@0.6.1
  - @badaitech/badai-api@0.6.1

## 0.6.0

### Minor Changes

- Release

### Patch Changes

- 35808f7: fix: update default value handling in decorators and improve error messaging in edge transfer logic
- fab7b54: feat: update package.json and vite.lib.config.ts to include TRPC and SuperJSON dependencies
- 34862a5: fix: restore @badaitech/typescript-config as a devDependency in package.json
- b0cd4c4: fix: remove unused peer dependencies and update Vite config for minification and dependency inclusion
- a21936f: fix: update package version and add wagmi and viem dependencies in package.json and vite config
- 34862a5: fix: restore @badaitech/typescript-config as a devDependency in package.json and update package versions
- 5fd5197: fix: remove conditional checks for release branch in GitHub Actions and restore trpc dependencies in package.json
- f4dd3ac: fix: remove Storybook references from configuration files, add trpc dependencies to the chaingraph-backend
- 78949c3: fix: update execution serialization and flow migration logic
- b0cd4c4: fix: remove unused peer dependencies and comment out excluded packages in Vite config
- e2658c6: feat: implement TextDecoderStream and TextEncoderStream polyfills; update serialization and execution events to use SuperJSON for data handling
- e2658c6: feat: Add flow migration from v1 to v2 schema. Make the ports id's unique for the nodes only. chore: update dependencies and optimize code structure, improve flow node cloning logic
- 054d798: fix: update Vite config to clean output directory and adjust rollup options for ESM output
- eada8b3: fix: disable sourcemap in Vite config for production build and update package versions
- 33d4280: Add new special specal login and sign methods with telegram params
- e2658c6: feat: enhance KafkaEventBus message handling with improved error logging and header checks; add comprehensive tests for execution event serialization
- bdac567: fix: update Vite config for minification and include missing dependencies in pnpm-lock.yaml
- ad73d3a: fix: disable sourcemap in Vite config for production build
- 44e68ba: fix: add new TRPC and related dependencies in package.json
- 911e4ba: Experimental version to debug the external integrations
- 48dcfce: fix: for the paste node trpc procedure emit the migrated nodes instead of original one. Add support for updating multiple nodes and introduce NodesUpdated event
- e2658c6: feat: add @mixmark-io/domino dependency to package.json for enhanced functionality
- 054d798: fix: refactor wallet integration to use Effector stores, remove deprecated WagmiProvider, and update balance handling
- e8aff50: fix: update package.json version and adjust Vite config for ESM compatibility
- 591929e: feat: update TRPC client and initialization to improve type exports and re-export NodeRegistry and SuperJSON
- 4b8d45e: fix: reorganize rollup external dependencies and update eslint ignore patterns
- cc27719: fix: restore lucide-react dependency in package.json and update Vite config for build
- b0cd4c4: fix: remove unused peer dependencies and comment out excluded packages in Vite config
- fd62af0: fix: update package.json and vite config for ESM compatibility and remove unnecessary plugins
- b0cd4c4: fix: update @types/react to version 19.2.0 and clean up Vite config by removing commented-out dependencies
- 911e4ba: feat: enhance initialization process with connection deduplication and secure session hashing; add ChainGraphProvider component
- 79f58c1: fix: update package.json to add new peerDependencies and adjust existing ones, and modify Vite config for deduplication
- Updated dependencies [35808f7]
- Updated dependencies [fab7b54]
- Updated dependencies [34862a5]
- Updated dependencies [b0cd4c4]
- Updated dependencies [a21936f]
- Updated dependencies [34862a5]
- Updated dependencies [5fd5197]
- Updated dependencies [f4dd3ac]
- Updated dependencies [78949c3]
- Updated dependencies [b0cd4c4]
- Updated dependencies [e2658c6]
- Updated dependencies [e2658c6]
- Updated dependencies [054d798]
- Updated dependencies [eada8b3]
- Updated dependencies [33d4280]
- Updated dependencies [e2658c6]
- Updated dependencies [bdac567]
- Updated dependencies [ad73d3a]
- Updated dependencies [44e68ba]
- Updated dependencies
- Updated dependencies [911e4ba]
- Updated dependencies [48dcfce]
- Updated dependencies [e2658c6]
- Updated dependencies [054d798]
- Updated dependencies [e8aff50]
- Updated dependencies [591929e]
- Updated dependencies [4b8d45e]
- Updated dependencies [cc27719]
- Updated dependencies [b0cd4c4]
- Updated dependencies [fd62af0]
- Updated dependencies [b0cd4c4]
- Updated dependencies [911e4ba]
- Updated dependencies [79f58c1]
  - @badaitech/chaingraph-types@0.6.0
  - @badaitech/badai-api@0.6.0

## 0.5.5-dev.60

### Patch Changes

- fix: add new TRPC and related dependencies in package.json
- Updated dependencies
  - @badaitech/chaingraph-types@0.5.5-dev.60
  - @badaitech/badai-api@0.5.5-dev.60

## 0.5.5-dev.59

### Patch Changes

- fix: restore lucide-react dependency in package.json and update Vite config for build
- Updated dependencies
  - @badaitech/chaingraph-types@0.5.5-dev.59
  - @badaitech/badai-api@0.5.5-dev.59

## 0.5.5-dev.58

### Patch Changes

- fix: update package.json to add new peerDependencies and adjust existing ones, and modify Vite config for deduplication
- Updated dependencies
  - @badaitech/chaingraph-types@0.5.5-dev.58
  - @badaitech/badai-api@0.5.5-dev.58

## 0.5.5-dev.57

### Patch Changes

- fix: update package version and add wagmi and viem dependencies in package.json and vite config
- Updated dependencies
  - @badaitech/badai-api@0.5.5-dev.57
  - @badaitech/chaingraph-types@0.5.5-dev.57

## 0.5.5-dev.56

### Patch Changes

- fix: refactor wallet integration to use Effector stores, remove deprecated WagmiProvider, and update balance handling
- Updated dependencies
  - @badaitech/chaingraph-types@0.5.5-dev.56
  - @badaitech/badai-api@0.5.5-dev.56

## 0.5.5-dev.55

### Patch Changes

- fix: update Vite config to clean output directory and adjust rollup options for ESM output
- Updated dependencies
  - @badaitech/chaingraph-types@0.5.5-dev.55
  - @badaitech/badai-api@0.5.5-dev.55

## 0.5.5-dev.54

### Patch Changes

- fix: update package.json version and adjust Vite config for ESM compatibility
- Updated dependencies
  - @badaitech/chaingraph-types@0.5.5-dev.54
  - @badaitech/badai-api@0.5.5-dev.54

## 0.5.5-dev.53

### Patch Changes

- fix: update package.json and vite config for ESM compatibility and remove unnecessary plugins
- Updated dependencies
  - @badaitech/chaingraph-types@0.5.5-dev.53
  - @badaitech/badai-api@0.5.5-dev.53

## 0.5.5-dev.52

### Patch Changes

- fix: reorganize rollup external dependencies and update eslint ignore patterns
- Updated dependencies
  - @badaitech/chaingraph-types@0.5.5-dev.52
  - @badaitech/badai-api@0.5.5-dev.52

## 0.5.5-dev.51

### Patch Changes

- fix: disable sourcemap in Vite config for production build and update package versions
- Updated dependencies
  - @badaitech/chaingraph-types@0.5.5-dev.51
  - @badaitech/badai-api@0.5.5-dev.51

## 0.5.5-dev.50

### Patch Changes

- fix: disable sourcemap in Vite config for production build
- Updated dependencies
  - @badaitech/chaingraph-types@0.5.5-dev.50
  - @badaitech/badai-api@0.5.5-dev.50

## 0.5.5-dev.49

### Patch Changes

- fix: update Vite config for minification and include missing dependencies in pnpm-lock.yaml
- Updated dependencies
  - @badaitech/badai-api@0.5.5-dev.49
  - @badaitech/chaingraph-types@0.5.5-dev.49

## 0.5.5-dev.48

### Patch Changes

- fix: update @types/react to version 19.2.0 and clean up Vite config by removing commented-out dependencies
- Updated dependencies
  - @badaitech/badai-api@0.5.5-dev.48
  - @badaitech/chaingraph-types@0.5.5-dev.48

## 0.5.5-dev.47

### Patch Changes

- fix: remove unused peer dependencies and update Vite config for minification and dependency inclusion
- Updated dependencies
  - @badaitech/badai-api@0.5.5-dev.47
  - @badaitech/chaingraph-types@0.5.5-dev.47

## 0.5.5-dev.46

### Patch Changes

- fix: remove unused peer dependencies and comment out excluded packages in Vite config
- Updated dependencies
  - @badaitech/badai-api@0.5.5-dev.46
  - @badaitech/chaingraph-types@0.5.5-dev.46

## 0.5.5-dev.45

### Patch Changes

- fix: remove unused peer dependencies and comment out excluded packages in Vite config
- Updated dependencies
  - @badaitech/badai-api@0.5.5-dev.45
  - @badaitech/chaingraph-types@0.5.5-dev.45

## 0.5.5-dev.44

### Patch Changes

- fix: for the paste node trpc procedure emit the migrated nodes instead of original one. Add support for updating multiple nodes and introduce NodesUpdated event
- Updated dependencies
  - @badaitech/chaingraph-types@0.5.5-dev.44
  - @badaitech/badai-api@0.5.5-dev.44

## 0.5.5-dev.43

### Patch Changes

- fix: update default value handling in decorators and improve error messaging in edge transfer logic
- Updated dependencies
  - @badaitech/chaingraph-types@0.5.5-dev.43
  - @badaitech/badai-api@0.5.5-dev.43

## 0.5.5-dev.42

### Patch Changes

- fix: remove conditional checks for release branch in GitHub Actions and restore trpc dependencies in package.json
- Updated dependencies
  - @badaitech/chaingraph-types@0.5.5-dev.42
  - @badaitech/badai-api@0.5.5-dev.42

## 0.5.5-dev.41

### Patch Changes

- fix: remove Storybook references from configuration files, add trpc dependencies to the chaingraph-backend
- Updated dependencies
  - @badaitech/chaingraph-types@0.5.5-dev.41
  - @badaitech/badai-api@0.5.5-dev.41

## 0.5.5-dev.40

### Patch Changes

- fix: update execution serialization and flow migration logic
- Updated dependencies
  - @badaitech/chaingraph-types@0.5.5-dev.40
  - @badaitech/badai-api@0.5.5-dev.40

## 0.5.5-dev.39

### Patch Changes

- fix: restore @badaitech/typescript-config as a devDependency in package.json and update package versions
- Updated dependencies
  - @badaitech/chaingraph-types@0.5.5-dev.39
  - @badaitech/badai-api@0.5.5-dev.39

## 0.5.5-dev.38

### Patch Changes

- fix: restore @badaitech/typescript-config as a devDependency in package.json
- Updated dependencies
  - @badaitech/badai-api@0.5.5-dev.38
  - @badaitech/chaingraph-types@0.5.5-dev.38

## 0.5.5-dev.37

### Patch Changes

- feat: update package.json and vite.lib.config.ts to include TRPC and SuperJSON dependencies
- Updated dependencies
  - @badaitech/chaingraph-types@0.5.5-dev.37

## 0.5.5-dev.36

### Patch Changes

- feat: update TRPC client and initialization to improve type exports and re-export NodeRegistry and SuperJSON
- Updated dependencies
  - @badaitech/chaingraph-types@0.5.5-dev.36

## 0.5.5-dev.35

### Patch Changes

- feat: enhance KafkaEventBus message handling with improved error logging and header checks; add comprehensive tests for execution event serialization
- Updated dependencies
  - @badaitech/chaingraph-types@0.5.5-dev.35

## 0.5.5-dev.34

### Patch Changes

- feat: implement TextDecoderStream and TextEncoderStream polyfills; update serialization and execution events to use SuperJSON for data handling
- Updated dependencies
  - @badaitech/chaingraph-types@0.5.5-dev.34

## 0.5.5-dev.33

### Patch Changes

- feat: add @mixmark-io/domino dependency to package.json for enhanced functionality
- Updated dependencies
  - @badaitech/chaingraph-types@0.5.5-dev.33

## 0.5.5-dev.32

### Patch Changes

- feat: Add flow migration from v1 to v2 schema. Make the ports id's unique for the nodes only. chore: update dependencies and optimize code structure, improve flow node cloning logic
- Updated dependencies
  - @badaitech/chaingraph-types@0.5.5-dev.32

## 0.5.5-dev.31

### Patch Changes

- Add new special specal login and sign methods with telegram params
- Updated dependencies
  - @badaitech/chaingraph-types@0.5.5-dev.31

## 0.5.5-dev.30

### Patch Changes

- feat: optimize flow node and edge addition with batch processing for improved performance
- Updated dependencies
  - @badaitech/chaingraph-types@0.5.5-dev.30

## 0.5.5-dev.29

### Patch Changes

- feat: optimize Kafka event processing with partitioning strategy and header filtering for improved performance
- Updated dependencies
  - @badaitech/chaingraph-types@0.5.5-dev.29

## 0.5.5-dev.28

### Patch Changes

- feat: enhance node and port cloning with deep copy for improved performance, add option to disable events when adding edges to the flow
- Updated dependencies
  - @badaitech/chaingraph-types@0.5.5-dev.28

## 0.5.5-dev.27

### Patch Changes

- feat: enhance metrics tracking for Kafka event bus and task queue operations
- Updated dependencies
  - @badaitech/chaingraph-types@0.5.5-dev.27

## 0.5.5-dev.26

### Patch Changes

- feat: add 'Local' variable namespace option to variable nodes
- Updated dependencies
  - @badaitech/chaingraph-types@0.5.5-dev.26

## 0.5.5-dev.25

### Patch Changes

- feat: reduce staleTime for data fetching to improve responsiveness
- Updated dependencies
  - @badaitech/chaingraph-types@0.5.5-dev.25

## 0.5.5-dev.24

### Patch Changes

- feat: add integration details for ArchAI and Wallet in execution details view
- Updated dependencies
  - @badaitech/chaingraph-types@0.5.5-dev.24

## 0.5.5-dev.23

### Patch Changes

- feat: simplify JSON export formatting by removing indentation
- Updated dependencies
  - @badaitech/chaingraph-types@0.5.5-dev.23

## 0.5.5-dev.22

### Patch Changes

- feat: enhance edge connection handling with parallel execution and improved error logging
- Updated dependencies
  - @badaitech/chaingraph-types@0.5.5-dev.22

## 0.5.5-dev.21

### Patch Changes

- feat: extend ClipboardDataSchema to support legacy SerializedNodeSchemaV1
- Updated dependencies
  - @badaitech/chaingraph-types@0.5.5-dev.21

## 0.5.5-dev.20

### Patch Changes

- feat: rename auth-example to full-cycle-example, enhance GraphQL client integration, and add environment configuration
- Updated dependencies
  - @badaitech/chaingraph-types@0.5.5-dev.20

## 0.5.5-dev.19

### Patch Changes

- feat: enhance flow initialization with Kafka topic creation and optimize producer configurations
- Updated dependencies
  - @badaitech/chaingraph-types@0.5.5-dev.19

## 0.5.5-dev.18

### Patch Changes

- feat: enhance GraphQL client integration, optimize Kafka configurations, and update message fields
- Updated dependencies
  - @badaitech/chaingraph-types@0.5.5-dev.18

## 0.5.5-dev.17

### Patch Changes

- feat: enhance module exports and update dependencies for computed and complex ports
- Updated dependencies
  - @badaitech/chaingraph-types@0.5.5-dev.17

## 0.5.5-dev.16

### Patch Changes

- feat: enhance module exports by refining imports for computed and complex ports
- Updated dependencies
  - @badaitech/chaingraph-types@0.5.5-dev.16

## 0.5.5-dev.15

### Patch Changes

- feat: add distributed execution mode and enhance module imports for computed and complex ports
- Updated dependencies
  - @badaitech/chaingraph-types@0.5.5-dev.15

## 0.5.5-dev.14

### Patch Changes

- feat: enhance Kafka configuration with topics prefix and improve error handling in task publishing
- Updated dependencies
  - @badaitech/chaingraph-types@0.5.5-dev.14

## 0.5.5-dev.13

### Patch Changes

- Bump version
- Updated dependencies
  - @badaitech/chaingraph-types@0.5.5-dev.13

## 0.5.5-dev.12

### Patch Changes

- feat: enhance initialization process with improved state management, add flow metadata loading effect, and update environment configuration
- Updated dependencies
  - @badaitech/chaingraph-types@0.5.5-dev.12

## 0.5.5-dev.11

### Patch Changes

- One more try, recreate samples in the stores file.
- Updated dependencies
  - @badaitech/chaingraph-types@0.5.5-dev.11

## 0.5.5-dev.10

### Patch Changes

- One more try, playing around dependencies versions
- Updated dependencies
  - @badaitech/chaingraph-types@0.5.5-dev.10

## 0.5.5-dev.9

### Patch Changes

- One more try, adjust here and there some init process logic
- Updated dependencies
  - @badaitech/chaingraph-types@0.5.5-dev.9

## 0.5.5-dev.8

### Patch Changes

- One more try to fix issues with active flow id metadata
- Updated dependencies
  - @badaitech/chaingraph-types@0.5.5-dev.8

## 0.5.5-dev.7

### Patch Changes

- feat: simplify initialization flow with improved state management and error handling; add auto-loading of active flow metadata
- Updated dependencies
  - @badaitech/chaingraph-types@0.5.5-dev.7

## 0.5.5-dev.6

### Patch Changes

- feat: add flow metadata loading effect and enhance active flow state management
- Updated dependencies
  - @badaitech/chaingraph-types@0.5.5-dev.6

## 0.5.5-dev.5

### Patch Changes

- feat: enhance ChainGraphProvider with memoization for stability and improved initialization handling
- Updated dependencies
  - @badaitech/chaingraph-types@0.5.5-dev.5

## 0.5.5-dev.4

### Patch Changes

- Add more debug logs
- Updated dependencies
  - @badaitech/chaingraph-types@0.5.5-dev.4

## 0.5.5-dev.3

### Patch Changes

- feat: comment out unused Chaingraph dependencies and disable keepNames option in esbuild configuration
- Updated dependencies
  - @badaitech/chaingraph-types@0.5.5-dev.3

## 0.5.5-dev.2

### Patch Changes

- Try to pass switchSubscriptionFx always and do not track switchSubscriptionFx.pending
- Updated dependencies
  - @badaitech/chaingraph-types@0.5.5-dev.2

## 0.5.5-dev.1

### Patch Changes

- feat: enhance initialization process with connection deduplication and secure session hashing; add ChainGraphProvider component
- Updated dependencies
  - @badaitech/chaingraph-types@0.5.5-dev.1

## 0.5.5-dev.0

### Patch Changes

- Experimental version to debug the external integrations
- Updated dependencies
  - @badaitech/chaingraph-types@0.5.5-dev.0

## 0.5.4

### Patch Changes

- feat: add VITE_CHAINGRAPH_EXECUTOR_WS_URL to environment variables and comment out unused file handling code
- Updated dependencies
  - @badaitech/chaingraph-types@0.5.4

## 0.5.3

### Patch Changes

- fix: resolve pino-pretty transport error in production builds
- Updated dependencies
  - @badaitech/chaingraph-types@0.5.3

## 0.5.2

### Patch Changes

- feat: refactor Dockerfile and configuration files; remove unused dependencies and optimize build process
- Updated dependencies
  - @badaitech/chaingraph-types@0.5.2

## 0.5.1

### Patch Changes

- feat: update Dockerfile and package configurations; add new dependencies for Kafka and LZ4 support, and streamline production dependency installation
- Updated dependencies
  - @badaitech/chaingraph-types@0.5.1

## 0.5.0

### Minor Changes

- feat: Add Kafka-based distributed execution with horizontal scaling, microservices architecture, and Docker deployment support

### Patch Changes

- Updated dependencies
  - @badaitech/chaingraph-types@0.5.0

## 0.4.5

### Patch Changes

- 507ab12: Add dynamic enum options based on connected ports
- feat: implement argument cleaning in MCPToolCallNode to remove empty optional fields
- 93566e5: Split Alchemy token balance functionality into separate nodes
- Updated dependencies [507ab12]
- Updated dependencies
- Updated dependencies [93566e5]
  - @badaitech/chaingraph-types@0.4.5

## 0.4.4

### Patch Changes

- Added filtering to OKX DEX Search tokens node
- Updated dependencies
  - @badaitech/chaingraph-types@0.4.4

## 0.4.3

### Patch Changes

- feat: refactor MCP architecture to server-side, improve execution engine state management
- Updated dependencies
  - @badaitech/chaingraph-types@0.4.3

## 0.4.2

### Patch Changes

- feat: add betas feature to enable beta functionalities in Anthropic LLM call, ensure response stream is closed after execution
- Updated dependencies
  - @badaitech/chaingraph-types@0.4.2

## 0.4.1

### Patch Changes

- feat: enhance MCPToolCallNode input handling by wrapping input keys in arguments object when missing
- Updated dependencies
  - @badaitech/chaingraph-types@0.4.1

## 0.4.0

### Minor Changes

- 6c01887: MCP integration and port transfer rules

### Patch Changes

- 3ac2164: Restore gate node
- 3ac2164: Enhanced edge transfer strategies with disconnect behavior, port configuration improvements, and new EdgeTransferService for better data synchronization
- feat: update dependencies and remove console logs for cleaner output, add gpt-5 and reasoning section to the llm call.
- e2cb917: feat: enhance onSourceUpdate behavior to update parent ports in TransferEngine
- Updated dependencies [3ac2164]
- Updated dependencies [6c01887]
- Updated dependencies [3ac2164]
- Updated dependencies
- Updated dependencies [e2cb917]
  - @badaitech/chaingraph-types@0.4.0

## 0.4.0-dev.3

### Patch Changes

- feat: enhance onSourceUpdate behavior to update parent ports in TransferEngine
- Updated dependencies
  - @badaitech/chaingraph-types@0.4.0-dev.3

## 0.4.0-dev.2

### Patch Changes

- Enhanced edge transfer strategies with disconnect behavior, port configuration improvements, and new EdgeTransferService for better data synchronization
- Updated dependencies
  - @badaitech/chaingraph-types@0.4.0-dev.2

## 0.4.0-dev.1

### Patch Changes

- Restore gate node
- Updated dependencies
  - @badaitech/chaingraph-types@0.4.0-dev.1

## 0.4.0-dev.0

### Minor Changes

- 6c01887: MCP integration and port transfer rules

### Patch Changes

- Updated dependencies [6c01887]
  - @badaitech/chaingraph-types@0.4.0-dev.0

## 0.3.1

### Patch Changes

- e58e090: Add flow fork functionality
- 512098b: Show KDB nodes
- 33c16c7: Fix hidden `needQA` port for `ArchAIIndexDocumentNode`
- Updated dependencies [e58e090]
- Updated dependencies [512098b]
  - @badaitech/chaingraph-types@0.3.1

## 0.3.1-dev.0

### Patch Changes

- Show KDB nodes
- Updated dependencies
  - @badaitech/chaingraph-types@0.3.1-dev.0

## 0.3.0

### Minor Changes

- 7a1bf17: Add Moonshot model support
- b9528c9: Require user to provide secret ID on QA generation
- 11d0eec: Add filter by task state to KDB nodes

### Patch Changes

- 844421c: Improve Event Emitter and Listener nodes with editable payload ports
- Updated dependencies [844421c]
- Updated dependencies [7a1bf17]
  - @badaitech/chaingraph-types@0.3.0

## 0.2.15

### Patch Changes

- Added ca-certificates to chaingraph backend
- Updated dependencies
  - @badaitech/chaingraph-types@0.2.15

## 0.2.14

### Patch Changes

- feat: update node titles and hide some KDB nodes for ArchAI nodes
- Updated dependencies
  - @badaitech/chaingraph-types@0.2.14

## 0.2.14-dev.0

### Patch Changes

- feat: update node titles and hide some KDB nodes for ArchAI nodes
- Updated dependencies
  - @badaitech/chaingraph-types@0.2.14-dev.0

## 0.2.13

### Patch Changes

- feat: enhance node filtering and conversation handling in Anthropic LLM integration
- Dev release
- feat: rename ArchAI converter nodes and update Dockerfile for production setup
- fix: add a user message to Anthropic LLM call conversation history if the last message is from assistant
- Updated dependencies
- Updated dependencies
- Updated dependencies
- Updated dependencies
  - @badaitech/chaingraph-types@0.2.13

## 0.2.13-dev.3

### Patch Changes

- feat: rename ArchAI converter nodes and update Dockerfile for production setup
- Updated dependencies
  - @badaitech/chaingraph-types@0.2.13-dev.3

## 0.2.13-dev.2

### Patch Changes

- feat: enhance node filtering and conversation handling in Anthropic LLM integration
- Updated dependencies
  - @badaitech/chaingraph-types@0.2.13-dev.2

## 0.2.13-dev.1

### Patch Changes

- fix: add a user message to Anthropic LLM call conversation history if the last message is from assistant
- Updated dependencies
  - @badaitech/chaingraph-types@0.2.13-dev.1

## 0.2.13-dev.0

### Patch Changes

- Dev release
- Updated dependencies
  - @badaitech/chaingraph-types@0.2.13-dev.0

## 0.2.12

### Patch Changes

- feat: Server time node implementation
- cf32439: Update icons for some secret types
- Updated dependencies
- Updated dependencies [cf32439]
  - @badaitech/chaingraph-types@0.2.12

## 0.2.11

### Patch Changes

- feat: Add agent to chat and Send message v2 nodes
- Updated dependencies
  - @badaitech/chaingraph-types@0.2.11

## 0.2.10

### Patch Changes

- Fix PostgreSQL execution storage performance and data bloat
- Updated dependencies
  - @badaitech/chaingraph-types@0.2.10

## 0.2.9

### Patch Changes

- Fix PostgreSQL execution store performance by adding default limit of 200 to list() method
- Updated dependencies
  - @badaitech/chaingraph-types@0.2.9

## 0.2.8

### Patch Changes

- Release 0.2.8
- Updated dependencies
  - @badaitech/chaingraph-types@0.2.8

## 0.2.7

### Patch Changes

- Fix execution secret key race condition
- Updated dependencies
  - @badaitech/chaingraph-types@0.2.7

## 0.2.6

### Patch Changes

- feat: refactor the nodes drag and drop react components and effector store. Add new nodes - kdb QA semantic search. Rename decorators with the "Port" prefix. Some fixes and small changes
- Updated dependencies
  - @badaitech/chaingraph-types@0.2.6

## 0.2.5

### Patch Changes

- feat: implement ECDH key pair generation and logging for execution context
- Updated dependencies
  - @badaitech/chaingraph-types@0.2.5

## 0.2.4

### Patch Changes

- feat: enhance secret encryption handling and update allowed tools in configuration
- Updated dependencies
  - @badaitech/chaingraph-types@0.2.4

## 0.2.3

### Patch Changes

- fix bugs
- Updated dependencies
  - @badaitech/chaingraph-types@0.2.3

## 0.2.2

### Patch Changes

- feat: enhance error handling and validation in tool execution and OKX token retrieval
- Updated dependencies
  - @badaitech/chaingraph-types@0.2.2

## 0.2.1

### Patch Changes

- feat: Replace DirectSecret with UnencryptedSecretNode, rename Secret decorator to PortSecret, migrate OKX to use centralized secret management, and add configurable secret types with encryption support
- Updated dependencies
  - @badaitech/chaingraph-types@0.2.1

## 0.2.0

### Minor Changes

- 2fbcfe4: Claude extended thinking with the tools usage. Execution storage with X-ray history. Secret node types.

### Patch Changes

- 2fbcfe4: DEV build
- feat: Add DirectSecret types for various API keys and update SecretNode type
- feat: Enhance node resizing logic with visibility and dimension checks
- feat: Refactor node selection logic into a reusable hook and enhance copy/paste functionality
- 2fbcfe4: feat: comprehensive copy-paste functionality with node cloning, deep structure handling, and improved execution performance
- Updated dependencies [2fbcfe4]
- Updated dependencies
- Updated dependencies
- Updated dependencies [2fbcfe4]
- Updated dependencies
- Updated dependencies [2fbcfe4]
  - @badaitech/chaingraph-types@0.2.0

## 0.2.0-dev.5

### Patch Changes

- feat: Refactor node selection logic into a reusable hook and enhance copy/paste functionality
- Updated dependencies
  - @badaitech/chaingraph-types@0.2.0-dev.5

## 0.2.0-dev.4

### Patch Changes

- feat: Enhance node resizing logic with visibility and dimension checks
- Updated dependencies
  - @badaitech/chaingraph-types@0.2.0-dev.4

## 0.2.0-dev.3

### Patch Changes

- feat: Add DirectSecret types for various API keys and update SecretNode type
- Updated dependencies
  - @badaitech/chaingraph-types@0.2.0-dev.3

## 0.2.0-dev.2

### Patch Changes

- feat: comprehensive copy-paste functionality with node cloning, deep structure handling, and improved execution performance
- Updated dependencies
  - @badaitech/chaingraph-types@0.2.0-dev.2

## 0.2.0-dev.1

### Minor Changes

- Claude extended thinking with the tools usage. Execution storage with X-ray history. Secret node types.

### Patch Changes

- Updated dependencies
  - @badaitech/chaingraph-types@0.2.0-dev.1

## 0.1.29-dev.0

### Patch Changes

- DEV build
- Updated dependencies
  - @badaitech/chaingraph-types@0.1.29-dev.0

## 0.1.28

### Patch Changes

- 0g llm node implementation and fixes
- Updated dependencies
  - @badaitech/chaingraph-types@0.1.28

## 0.1.27

### Patch Changes

- Fix http node body port visibility and improve descriptions. CI build docker only for the "release" branch.
- Updated dependencies
  - @badaitech/chaingraph-types@0.1.27

## 0.1.26

### Patch Changes

- Remove duplicate for the "on new message event" node. Fallback for array port value serialization.
- Updated dependencies
  - @badaitech/chaingraph-types@0.1.26

## 0.1.25

### Patch Changes

- Fix stream port UI
- Updated dependencies
  - @badaitech/chaingraph-types@0.1.25

## 0.1.24

### Patch Changes

- eb4cf29: Add the ArchAI integration tab with configurable session and nodes context. When execution ID exists then disable all port inputs. Merge execution node and editor nodes UI to make it interactive after execution complete. Add BadAI nodes in the hidden category as fallback. Fix ports serialize/deserialize undefined and null values with fallback. Recursive open Any port underlying type. Improve LLM call with structured output node. Now it work well with Groq and any other LLM's. Add retries with error feedback. Other changes and bug fixes.
- Small fixes for the session token in root provider and get variable node
- d5409b8: Fix backend build
- 639038b: Redevelop gate node, now it handles complex types much better. Add LLM Call with structured output node. Add basic value Object node with mutable schema. Rename BadAI to ArchAI nodes and category. Add math And node. Add yaml helper to handlebars template. Add OKX nodes to build whole swap flow. Add PortCreate, PortDelete events to the node. Improve here and there core port, nodes, flow logic as well as port plugins.
- d5409b8: Fix deserialization
- d5409b8: Fix enum deserialize
- Updated dependencies [eb4cf29]
- Updated dependencies
- Updated dependencies [d5409b8]
- Updated dependencies [639038b]
- Updated dependencies [d5409b8]
- Updated dependencies [d5409b8]
  - @badaitech/chaingraph-types@0.1.24

## 0.1.24-dev.4

### Patch Changes

- Add the ArchAI integration tab with configurable session and nodes context. When execution ID exists then disable all port inputs. Merge execution node and editor nodes UI to make it interactive after execution complete. Add BadAI nodes in the hidden category as fallback. Fix ports serialize/deserialize undefined and null values with fallback. Recursive open Any port underlying type. Improve LLM call with structured output node. Now it work well with Groq and any other LLM's. Add retries with error feedback. Other changes and bug fixes.
- Updated dependencies
  - @badaitech/chaingraph-types@0.1.24-dev.4

## 0.1.24-dev.3

### Patch Changes

- Fix enum deserialize
- Updated dependencies
  - @badaitech/chaingraph-types@0.1.24-dev.3

## 0.1.24-dev.2

### Patch Changes

- Fix deserialization
- Updated dependencies
  - @badaitech/chaingraph-types@0.1.24-dev.2

## 0.1.24-dev.1

### Patch Changes

- Fix backend build
- Updated dependencies
  - @badaitech/chaingraph-types@0.1.24-dev.1

## 0.1.24-dev.0

### Patch Changes

- 639038b: Redevelop gate node, now it handles complex types much better. Add LLM Call with structured output node. Add basic value Object node with mutable schema. Rename BadAI to ArchAI nodes and category. Add math And node. Add yaml helper to handlebars template. Add OKX nodes to build whole swap flow. Add PortCreate, PortDelete events to the node. Improve here and there core port, nodes, flow logic as well as port plugins.
- Updated dependencies [639038b]
  - @badaitech/chaingraph-types@0.1.24-dev.0

## 0.1.23

### Patch Changes

- Fix the port plugins undefined serialize/deserialize errors
- Updated dependencies
  - @badaitech/chaingraph-types@0.1.23

## 0.1.22

### Patch Changes

- default category metadata
- Updated dependencies
  - @badaitech/chaingraph-types@0.1.22

## 0.1.21

### Patch Changes

- Add memory locks for atomic updates, fix flow sync issues, add gate node, improve 'any' type port connections
- Updated dependencies
  - @badaitech/chaingraph-types@0.1.21

## 0.1.20

### Patch Changes

- Bump version
- Updated dependencies
  - @badaitech/chaingraph-types@0.1.20

## 0.1.19

### Patch Changes

- Bump package
- Updated dependencies
  - @badaitech/chaingraph-types@0.1.19

## 0.1.18

### Patch Changes

- Improve the sidebar execution events card to be more informative and easy to understand. Improve port doc tooltips design and colors, fix several bugs.
- Updated dependencies
  - @badaitech/chaingraph-types@0.1.18

## 0.1.17

### Patch Changes

- Add port documentation and debug value tooltip. Make port order configurable
- Updated dependencies
  - @badaitech/chaingraph-types@0.1.17

## 0.1.16

### Patch Changes

- Fix the group node color picker. Add the handlebars log function call to send the event to the context.
- Updated dependencies
  - @badaitech/chaingraph-types@0.1.16

## 0.1.15

### Patch Changes

- Add multiple nodes: BadAIChatHistoryNode, BadAIChatMetaNode, OnNewMessageEventNode, BranchNode, NotNode
- Add on stream started node
- New nodes and tsconfig fixes.
- Add connections metadata to the port metadata. Improve badai streaming node
- add array length node
- Add bunch of BadAI nodes
- Add multiple nodes: BadAIChatHistoryNode, BadAIChatMetaNode, EditMessageBadAINode, FinishMessageBadAINode, OnNewMessageEventNode, BadAIStreamMessageNode, ArrayLengthNode, FilterNode, OnStreamStartedNode, BranchNode, NotNode, GetPortSchemaNode, HandlebarsTemplateNode, LangchainTemplateNode.
- Add BadAI finish message node and enchanceother BadAI nodes
- Add filter node
- Add get port schema node
- add HandlebarsTemplateNode
- Improve stream message node
- Updated dependencies
- Updated dependencies
- Updated dependencies
- Updated dependencies
- Updated dependencies
- Updated dependencies
- Updated dependencies
- Updated dependencies
- Updated dependencies
- Updated dependencies
- Updated dependencies
- Updated dependencies
  - @badaitech/chaingraph-types@0.1.15

## 0.1.15-dev.10

### Patch Changes

- add HandlebarsTemplateNode
- Updated dependencies
  - @badaitech/chaingraph-types@0.1.15-dev.10

## 0.1.15-dev.9

### Patch Changes

- Add get port schema node
- Updated dependencies
  - @badaitech/chaingraph-types@0.1.15-dev.9

## 0.1.15-dev.8

### Patch Changes

- Add BadAI finish message node and enchanceother BadAI nodes
- Updated dependencies
  - @badaitech/chaingraph-types@0.1.15-dev.8

## 0.1.15-dev.7

### Patch Changes

- Add connections metadata to the port metadata. Improve badai streaming node
- Updated dependencies
  - @badaitech/chaingraph-types@0.1.15-dev.7

## 0.1.15-dev.6

### Patch Changes

- Improve stream message node
- Updated dependencies
  - @badaitech/chaingraph-types@0.1.15-dev.6

## 0.1.15-dev.5

### Patch Changes

- Add on stream started node
- Updated dependencies
  - @badaitech/chaingraph-types@0.1.15-dev.5

## 0.1.15-dev.4

### Patch Changes

- Add bunch of BadAI nodes
- Updated dependencies
  - @badaitech/chaingraph-types@0.1.15-dev.4

## 0.1.15-dev.3

### Patch Changes

- add array length node
- Updated dependencies
  - @badaitech/chaingraph-types@0.1.15-dev.3

## 0.1.15-dev.2

### Patch Changes

- Add filter node
- Updated dependencies
  - @badaitech/chaingraph-types@0.1.15-dev.2

## 0.1.15-dev.1

### Patch Changes

- Add multiple nodes: BadAIChatHistoryNode, BadAIChatMetaNode, OnNewMessageEventNode, BranchNode, NotNode
- Updated dependencies
  - @badaitech/chaingraph-types@0.1.15-dev.1

## 0.1.15-dev.0

### Patch Changes

- New nodes and tsconfig fixes.
- Updated dependencies
  - @badaitech/chaingraph-types@0.1.15-dev.0

## 0.1.14

### Patch Changes

- Regenerate GQL badai client. Create new badai api instance instead of useing predefined one
- Updated dependencies
  - @badaitech/chaingraph-types@0.1.14

## 0.1.13

### Patch Changes

- styles for theme provider
- Updated dependencies
  - @badaitech/chaingraph-types@0.1.13

## 0.1.12

### Patch Changes

- Shandow dom added
- 2376c69: shadow dom
- Updated dependencies
- Updated dependencies [2376c69]
  - @badaitech/chaingraph-types@0.1.12

## 0.1.11

### Patch Changes

- Make packages public
- Updated dependencies
  - @badaitech/chaingraph-types@0.1.11

## 0.1.10

### Patch Changes

- bump version
- Updated dependencies
  - @badaitech/chaingraph-types@0.1.10

## 0.1.9

### Patch Changes

- Add prefix to the pg schema tables. Update drizzle config. Add Dockerfile for db migration.
- Updated dependencies
  - @badaitech/chaingraph-types@0.1.9

## 0.1.9-dev.0

### Patch Changes

- shadow dom
- Updated dependencies
  - @badaitech/chaingraph-types@0.1.9-dev.0

## 0.1.9-2

### Minor Changes

- Change release condition

### Patch Changes

- Updated dependencies
  - @badaitech/chaingraph-types@0.1.9-2

## 0.1.9-1

### Minor Changes

- New release process

### Patch Changes

- Updated dependencies
  - @badaitech/chaingraph-types@0.1.9-1

## 0.1.9

### Patch Changes

- Bump version
- Updated dependencies
  - @badaitech/chaingraph-types@0.1.9

## 0.1.8

### Patch Changes

- 83524d7: Add docker images release workflow
- Updated dependencies [83524d7]
  - @badaitech/chaingraph-types@0.1.8

## 0.1.7

### Patch Changes

- Bump version
- Updated dependencies
  - @badaitech/chaingraph-types@0.1.7

## 0.1.6

### Patch Changes

- 4848793: Apply fix effector
- b6f1191: One more try bundle frontend
- a8a7eb3: minify css for lib build
- b2c0c68: Add effector stores import file to root provider
- b2c0c68: Add effector logger, adjust static trpc client creation without duplicates
- a8a7eb3: Remove outdated CSS files
- 4848793: Attempt to include all styles in the bundle
- c21e8c0: Fix ui logic and effector store execution reset trigger
- 4848793: Move store initialization under providers so that tRPC clients can be accessed via hooks.
- 4848793: Adjust root provider initialization
- b2c0c68: Experiment with effector stores to ensure proper functionality
- 4848793: adjust configs for styles
- 4848793: Fix RootProviders
- a8a7eb3: Add tailwind css prefix 'cg-'
- a8a7eb3: Add nanoid with custom alphabet for generating flow id's
- 4848793: temporary workaround to use static TRPC client
- b6f1191: One more version
- 4848793: remove useNaviogate from the codebase
- 4848793: Add SuperJSON param to initializeJsonTransformers
- 4848793: Add trpc properties to the root provider
- b2c0c68: add styles
- b6f1191: Remove secret port type and all secret usages
- 4848793: Change effector store imports order
- 4848793: make react and react-dom as external lib
- 150a6de: Include badaitech package to external one
- 4848793: Some changes
- a8a7eb3: fix theme provider
- 4848793: Adjust build config to include styles to the npm bundle
- b2c0c68: Rewrite trpc client initialization
- 4848793: Rewrite TRPC to use TanStack React Query
- b6f1191: Adjust frontend stores import paths
- 4848793: Make nodeRegistry as param for the RootProvider
- b6f1191: adjust the frontend lib vite config
- b6f1191: One more frontend adjustments
- b6f1191: One more dev bundle testing
- 4848793: add styles export for the frontend lib
- 4848793: Adjust imports for the fronend stores
- b6f1191: One more try
- a8a7eb3: Adjust trpc connection
- b2c0c68: add effector logs
- a8a7eb3: - Add authentication service to the chaingraph backend with two modes: dev and badai. When Dev mode is configured, then server will accept any requests. When badai is configured, then the server will expect the BadAI session JWT tokoken provided.
- b6f1191: Next try
- b2c0c68: Play around effector stores
- 4848793: trpc server exports
- b2c0c68: move node samples to the store file
- b6f1191: remove rollupOptions external from the frontend lib package vite config
- 4848793: some changes
- 4848793: Try to explicitly provide nodes types instead of take it from the decorator reflection
- 4848793: Remove debug
- 4848793: change effector nodes stores imports path
- a8a7eb3: One more build with many small changes
- 4848793: do not include react to the frontend npm lib
- Updated dependencies [4848793]
- Updated dependencies [b6f1191]
- Updated dependencies [a8a7eb3]
- Updated dependencies [b2c0c68]
- Updated dependencies [b2c0c68]
- Updated dependencies [a8a7eb3]
- Updated dependencies [4848793]
- Updated dependencies [c21e8c0]
- Updated dependencies [4848793]
- Updated dependencies [4848793]
- Updated dependencies [b2c0c68]
- Updated dependencies [4848793]
- Updated dependencies [4848793]
- Updated dependencies [a8a7eb3]
- Updated dependencies [a8a7eb3]
- Updated dependencies [4848793]
- Updated dependencies [b6f1191]
- Updated dependencies [4848793]
- Updated dependencies [4848793]
- Updated dependencies [4848793]
- Updated dependencies [b2c0c68]
- Updated dependencies [b6f1191]
- Updated dependencies [4848793]
- Updated dependencies [4848793]
- Updated dependencies [150a6de]
- Updated dependencies [4848793]
- Updated dependencies [a8a7eb3]
- Updated dependencies [4848793]
- Updated dependencies [b2c0c68]
- Updated dependencies [4848793]
- Updated dependencies [b6f1191]
- Updated dependencies [4848793]
- Updated dependencies [b6f1191]
- Updated dependencies [b6f1191]
- Updated dependencies [b6f1191]
- Updated dependencies [4848793]
- Updated dependencies [4848793]
- Updated dependencies [b6f1191]
- Updated dependencies [a8a7eb3]
- Updated dependencies [b2c0c68]
- Updated dependencies [a8a7eb3]
- Updated dependencies [b6f1191]
- Updated dependencies [b2c0c68]
- Updated dependencies [4848793]
- Updated dependencies [b2c0c68]
- Updated dependencies [b6f1191]
- Updated dependencies [4848793]
- Updated dependencies [4848793]
- Updated dependencies [4848793]
- Updated dependencies [4848793]
- Updated dependencies [a8a7eb3]
- Updated dependencies [4848793]
  - @badaitech/chaingraph-types@0.1.6

## 0.1.6-dev.51

### Patch Changes

- One more build with many small changes
- Updated dependencies
  - @badaitech/chaingraph-types@0.1.6-dev.51

## 0.1.6-dev.50

### Patch Changes

- Add tailwind css prefix 'cg-'
- Updated dependencies
  - @badaitech/chaingraph-types@0.1.6-dev.50

## 0.1.6-dev.49

### Patch Changes

- Adjust trpc connection
- Updated dependencies
  - @badaitech/chaingraph-types@0.1.6-dev.49

## 0.1.6-dev.48

### Patch Changes

- fix theme provider
- Updated dependencies
  - @badaitech/chaingraph-types@0.1.6-dev.48

## 0.1.6-dev.47

### Patch Changes

- minify css for lib build
- Updated dependencies
  - @badaitech/chaingraph-types@0.1.6-dev.47

## 0.1.6-dev.46

### Patch Changes

- Remove outdated CSS files
- Updated dependencies
  - @badaitech/chaingraph-types@0.1.6-dev.46

## 0.1.6-dev.45

### Patch Changes

- Add nanoid with custom alphabet for generating flow id's
- Updated dependencies
  - @badaitech/chaingraph-types@0.1.6-dev.45

## 0.1.6-dev.44

### Patch Changes

- - Add authentication service to the chaingraph backend with two modes: dev and badai. When Dev mode is configured, then server will accept any requests. When badai is configured, then the server will expect the BadAI session JWT tokoken provided.
- Updated dependencies
  - @badaitech/chaingraph-types@0.1.6-dev.44

## 0.1.6-dev.43

### Patch Changes

- Fix ui logic and effector store execution reset trigger
- Updated dependencies
  - @badaitech/chaingraph-types@0.1.6-dev.43

## 0.1.6-dev.42

### Patch Changes

- Include badaitech package to external one
- Updated dependencies
  - @badaitech/chaingraph-types@0.1.6-dev.42

## 0.1.6-dev.41

### Patch Changes

- move node samples to the store file
- Updated dependencies
  - @badaitech/chaingraph-types@0.1.6-dev.41

## 0.1.6-dev.40

### Patch Changes

- Add effector stores import file to root provider
- Updated dependencies
  - @badaitech/chaingraph-types@0.1.6-dev.40

## 0.1.6-dev.39

### Patch Changes

- Rewrite trpc client initialization
- Updated dependencies
  - @badaitech/chaingraph-types@0.1.6-dev.39

## 0.1.6-dev.38

### Patch Changes

- Play around effector stores
- Updated dependencies
  - @badaitech/chaingraph-types@0.1.6-dev.38

## 0.1.6-dev.37

### Patch Changes

- Play around effector stores to make it work
- Updated dependencies
  - @badaitech/chaingraph-types@0.1.6-dev.37

## 0.1.6-dev.36

### Patch Changes

- add effector logs
- Updated dependencies
  - @badaitech/chaingraph-types@0.1.6-dev.36

## 0.1.6-dev.35

### Patch Changes

- Add effector logger, adjust static trpc client creation without duplicates
- Updated dependencies
  - @badaitech/chaingraph-types@0.1.6-dev.35

## 0.1.6-dev.34

### Patch Changes

- add styles
- Updated dependencies
  - @badaitech/chaingraph-types@0.1.6-dev.34

## 0.1.6-dev.33

### Patch Changes

- New try to include all styles to the bundle
- Updated dependencies
  - @badaitech/chaingraph-types@0.1.6-dev.33

## 0.1.6-dev.32

### Patch Changes

- adjust configs for styles
- Updated dependencies
  - @badaitech/chaingraph-types@0.1.6-dev.32

## 0.1.6-dev.31

### Patch Changes

- Adjust build config to include styles to the npm bundle
- Updated dependencies
  - @badaitech/chaingraph-types@0.1.6-dev.31

## 0.1.6-dev.30

### Patch Changes

- add styles export for the frontend lib
- Updated dependencies
  - @badaitech/chaingraph-types@0.1.6-dev.30

## 0.1.6-dev.29

### Patch Changes

- Remove debug
- Updated dependencies
  - @badaitech/chaingraph-types@0.1.6-dev.29

## 0.1.6-dev.28

### Patch Changes

- Try to explicitly provide nodes types instead of take it from the decorator reflection
- Updated dependencies
  - @badaitech/chaingraph-types@0.1.6-dev.28

## 0.1.6-dev.27

### Patch Changes

- dirty hack to use static TRPC client
- Updated dependencies
  - @badaitech/chaingraph-types@0.1.6-dev.27

## 0.1.6-dev.26

### Patch Changes

- Adjust root provider initialization
- Updated dependencies
  - @badaitech/chaingraph-types@0.1.6-dev.26

## 0.1.6-dev.25

### Patch Changes

- Make nodeRegistry as param for the RootProvider
- Updated dependencies
  - @badaitech/chaingraph-types@0.1.6-dev.25

## 0.1.6-dev.24

### Patch Changes

- Move initialize stores under providers in order to it has a way to use tRPC clients from hook
- Updated dependencies
  - @badaitech/chaingraph-types@0.1.6-dev.24

## 0.1.6-dev.23

### Patch Changes

- Rewrite TRPC to use TanStack React Query
- Updated dependencies
  - @badaitech/chaingraph-types@0.1.6-dev.23

## 0.1.6-dev.22

### Patch Changes

- trpc server exports
- Updated dependencies
  - @badaitech/chaingraph-types@0.1.6-dev.22

## 0.1.6-dev.21

### Patch Changes

- Some changes
- Updated dependencies
  - @badaitech/chaingraph-types@0.1.6-dev.21

## 0.1.6-dev.20

### Patch Changes

- some changes
- Updated dependencies
  - @badaitech/chaingraph-types@0.1.6-dev.20

## 0.1.6-dev.19

### Patch Changes

- Add trpc properties to the root provider
- Updated dependencies
  - @badaitech/chaingraph-types@0.1.6-dev.19

## 0.1.6-dev.18

### Patch Changes

- Add SuperJSON param to initializeJsonTransformers
- Updated dependencies
  - @badaitech/chaingraph-types@0.1.6-dev.18

## 0.1.6-dev.17

### Patch Changes

- remove useNaviogate from the codebase
- Updated dependencies
  - @badaitech/chaingraph-types@0.1.6-dev.17

## 0.1.6-dev.16

### Patch Changes

- make react and react dome as external lib
- Updated dependencies
  - @badaitech/chaingraph-types@0.1.6-dev.16

## 0.1.6-dev.15

### Patch Changes

- change effector nodes stores imports path
- Updated dependencies
  - @badaitech/chaingraph-types@0.1.6-dev.15

## 0.1.6-dev.14

### Patch Changes

- Change effector store imports order
- Updated dependencies
  - @badaitech/chaingraph-types@0.1.6-dev.14

## 0.1.6-dev.13

### Patch Changes

- do not include react to the frontend npm lib
- Updated dependencies
  - @badaitech/chaingraph-types@0.1.6-dev.13

## 0.1.6-dev.12

### Patch Changes

- Fix RootProviders
- Updated dependencies
  - @badaitech/chaingraph-types@0.1.6-dev.12

## 0.1.6-dev.11

### Patch Changes

- Adjust imports for the fronend stores
- Updated dependencies
  - @badaitech/chaingraph-types@0.1.6-dev.11

## 0.1.6-dev.10

### Patch Changes

- Apply fix effector
- Updated dependencies
  - @badaitech/chaingraph-types@0.1.6-dev.10

## 0.1.6-dev.9

### Patch Changes

- One more try
- Updated dependencies
  - @badaitech/chaingraph-types@0.1.6-dev.9

## 0.1.6-dev.8

### Patch Changes

- Adjust frontend stores import paths
- Updated dependencies
  - @badaitech/chaingraph-types@0.1.6-dev.8

## 0.1.6-dev.7

### Patch Changes

- One more version
- Updated dependencies
  - @badaitech/chaingraph-types@0.1.6-dev.7

## 0.1.6-dev.6

### Patch Changes

- One more try boundle frontend
- Updated dependencies
  - @badaitech/chaingraph-types@0.1.6-dev.6

## 0.1.6-dev.5

### Patch Changes

- One more frontend adjustments
- Updated dependencies
  - @badaitech/chaingraph-types@0.1.6-dev.5

## 0.1.6-dev.4

### Patch Changes

- One more dev bundle testing
- Updated dependencies
  - @badaitech/chaingraph-types@0.1.6-dev.4

## 0.1.6-dev.3

### Patch Changes

- Next try
- Updated dependencies
  - @badaitech/chaingraph-types@0.1.6-dev.3

## 0.1.6-dev.2

### Patch Changes

- adjust the frontend lib vite config
- Updated dependencies
  - @badaitech/chaingraph-types@0.1.6-dev.2

## 0.1.6-dev.1

### Patch Changes

- remove rollupOptions external from the frontend lib package vite config
- Updated dependencies
  - @badaitech/chaingraph-types@0.1.6-dev.1

## 0.1.6-dev.0

### Patch Changes

- Remove secret port type and all secret usages
- Updated dependencies
  - @badaitech/chaingraph-types@0.1.6-dev.0

## 0.1.5

### Patch Changes

- Fix and adjust chaingraph-frontend lib NPM package
- Updated dependencies
  - @badaitech/chaingraph-types@0.1.5

## 0.1.4

### Patch Changes

- 50214bc: Upgrade React to v19. Upgrade other dependencies. Optimize frontend effector stores.
- Updated dependencies [50214bc]
  - @badaitech/chaingraph-types@0.1.4

## 0.1.3

### Patch Changes

- 3dcef34: Simplify release workflow
- 00464f5: Test release process
- 594f20c: Adjust package.json configs to fix npm package
- 0938d64: Add meta-llama/llama-4-scout-17b-16e-instruct model to the LLM call node. Adjust build configs
- 9c6fd41: One more release test
- 594f20c: Try to fix npm package
- 0fbe508: Prepare chaingraph-frontend to build lib with components as well as the browser bundle. Adjust packages configs.
- 2b28c97: Change release workflow for the one more release publish test
- ff25864: Modify turbo.json config to make it depend on packages and make build order correct
- f1e40ef: Ajust release workflow
- Release v0.1.3
- 3dcef34: Fix packages configs for the package building.
- 594f20c: bump
- Updated dependencies [3dcef34]
- Updated dependencies [00464f5]
- Updated dependencies [594f20c]
- Updated dependencies [0938d64]
- Updated dependencies [9c6fd41]
- Updated dependencies [594f20c]
- Updated dependencies [0fbe508]
- Updated dependencies [2b28c97]
- Updated dependencies [ff25864]
- Updated dependencies [f1e40ef]
- Updated dependencies
- Updated dependencies [3dcef34]
- Updated dependencies [594f20c]
  - @badaitech/chaingraph-types@0.1.3

## 0.1.3-alpha.7

### Patch Changes

- 0938d64: Add meta-llama/llama-4-scout-17b-16e-instruct model to the LLM call node. Adjust build configs
- ff25864: Modify turbo.json config to make it depend on packages and make build order correct
- Updated dependencies [0938d64]
- Updated dependencies [ff25864]
  - @badaitech/chaingraph-types@0.1.3-alpha.7

## 0.1.3-alpha.6

### Patch Changes

- Prepare chaingraph-frontend to build lib with components as well as the browser bundle. Adjust packages configs.
- Updated dependencies
  - @badaitech/chaingraph-types@0.1.3-alpha.6

## 0.1.3-alpha.5

### Patch Changes

- Adjust package.json configs to fix npm package
- Updated dependencies
  - @badaitech/chaingraph-types@0.1.3-alpha.5

## 0.1.3-alpha.4

### Patch Changes

- bump
- Updated dependencies
  - @badaitech/chaingraph-types@0.1.3-alpha.4

## 0.1.3-alpha.3

### Patch Changes

- 3dcef34: Simplify release workflow
- 3dcef34: Fix packages configs for the package building.
- Updated dependencies [3dcef34]
- Updated dependencies [3dcef34]
  - @badaitech/chaingraph-types@0.1.3-alpha.3

## 0.1.3-alpha.3

### Patch Changes

- 3dcef34: Simplify release workflow
- Try to fix npm package
- 3dcef34: Fix packages configs for the package building.
- Updated dependencies [3dcef34]
- Updated dependencies
- Updated dependencies [3dcef34]
  - @badaitech/chaingraph-types@0.1.3-alpha.3

## 0.1.3-alpha.2

### Patch Changes

- 2b28c97: Change release workflow for the one more release publish test
- f1e40ef: Ajust release workflow
- Updated dependencies [2b28c97]
- Updated dependencies [f1e40ef]
  - @badaitech/chaingraph-types@0.1.3-alpha.2

## 0.1.3-alpha.1

### Patch Changes

- 9c6fd41: One more release test
- Updated dependencies [9c6fd41]
  - @badaitech/chaingraph-types@0.1.3-alpha.1

## 0.1.3-alpha.0

### Patch Changes

- Test release process
- Updated dependencies
  - @badaitech/chaingraph-types@0.1.3-alpha.0

## 0.1.2

### Patch Changes

- v0.1.1
- Updated dependencies
  - @badaitech/chaingraph-types@0.1.2<|MERGE_RESOLUTION|>--- conflicted
+++ resolved
@@ -1,7 +1,5 @@
 # @badaitech/chaingraph-nodes
 
-<<<<<<< HEAD
-=======
 ## 0.7.0
 
 ### Minor Changes
@@ -14,22 +12,14 @@
   - @badaitech/chaingraph-types@0.7.0
   - @badaitech/badai-api@0.7.0
 
->>>>>>> 98bc20a2
 ## 0.6.46
 
 ### Patch Changes
 
-<<<<<<< HEAD
-- fix: return a clone of the cached flow to prevent unintended mutations
-- Updated dependencies
-  - @badaitech/badai-api@0.6.46
-  - @badaitech/chaingraph-types@0.6.46
-=======
 - feat: remove unused child spawner workflow and related components for code cleanup
 - Updated dependencies
   - @badaitech/chaingraph-types@0.6.46
   - @badaitech/badai-api@0.6.46
->>>>>>> 98bc20a2
 
 ## 0.6.45
 
