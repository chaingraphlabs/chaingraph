--- conflicted
+++ resolved
@@ -156,11 +156,7 @@
       throw new Error('API Key is required')
     }
 
-<<<<<<< HEAD
-    const apiKey = await this.apiKey.decrypt(context)
-=======
     const { apiKey } = await this.apiKey.decrypt(context)
->>>>>>> 18f59f69
 
     const cryptos = this.cryptoList.join(',')
     const url = `${CMC_API_URL}?symbol=${cryptos}`
