--- conflicted
+++ resolved
@@ -6,87 +6,6 @@
  * As of the Change Date specified in that file, in accordance with the Business Source License, use of this software will be governed by the Apache License, version 2.0.
  */
 
-<<<<<<< HEAD
-// import type {
-//   EncryptedSecretValue,
-//   ExecutionContext,
-//   NodeExecutionResult,
-//   SecretType,
-// } from '@badaitech/chaingraph-types'
-// import { Buffer } from 'node:buffer'
-// import { subtle } from 'node:crypto'
-// import { GraphQL, graphQLClient } from '@badaitech/badai-api'
-// import {
-//   BaseNode,
-//   Input,
-//   // isSupportedSecretType,
-//   Node,
-//   Output,
-//   Secret,
-//   String,
-//   wrapSecret,
-// } from '@badaitech/chaingraph-types'
-// import { NODE_CATEGORIES } from '../../categories'
-//
-// @Node({
-//   title: 'Secret Vault',
-//   description: 'Retrieves a secret from the secret vault',
-//   category: NODE_CATEGORIES.SECRET,
-//   tags: ['secret', 'vault'],
-// })
-// export class SecretNode extends BaseNode {
-//   @Input()
-//   @String({
-//     title: 'Secret ID',
-//     description: 'The ID of the secret to retrieve',
-//   })
-//   secretID?: string
-//
-//   @Output()
-//   @Secret({
-//     title: 'Secret Value',
-//     description: 'The secret value',
-//     secretType: 'string',
-//   })
-//   secret?: EncryptedSecretValue<SecretType>
-//
-//   async execute(context: ExecutionContext): Promise<NodeExecutionResult> {
-//     if (!this.secretID) {
-//       throw new Error('No secretID provided')
-//     }
-//
-//     if (!context.archAIContext?.agentSession) {
-//       throw new Error('No agent session provided')
-//     }
-//
-//     const keyPair = await context.getECDHKeyPair()
-//     const { secret } = await graphQLClient.request(GraphQL.ReadSecretDocument, {
-//       id: this.secretID,
-//       publicKey: Buffer.from(await subtle.exportKey('raw', keyPair.publicKey)).toString('base64'),
-//       session: context.archAIContext?.agentSession,
-//     })
-//
-//     const secretType = secret.secret.metadata.type
-//     if (!isSupportedSecretType(secretType)) {
-//       throw new Error(`Unknown secret type ${secretType}`)
-//     }
-//
-//     const publicKey = await subtle.importKey('raw', Buffer.from(secret.publicKey, 'base64'), {
-//       name: 'ECDH',
-//       namedCurve: 'P-256',
-//     }, false, [])
-//     const buffer = Buffer.from(secret.secret.encrypted, 'base64')
-//
-//     const encrypted = buffer.buffer.slice(buffer.byteOffset, buffer.byteOffset + buffer.length)
-//     this.secret = wrapSecret(secretType, {
-//       encrypted,
-//       publicKey,
-//     })
-//
-//     return {}
-//   }
-// }
-=======
 import type {
   EncryptedSecretValue,
   ExecutionContext,
@@ -163,5 +82,4 @@
 
     return {}
   }
-}
->>>>>>> f3c6529d
+}