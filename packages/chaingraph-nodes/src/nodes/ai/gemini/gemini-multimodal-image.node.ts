--- conflicted
+++ resolved
@@ -24,7 +24,7 @@
   PortArray,
   PortObject,
 } from '@badaitech/chaingraph-types'
-import { GoogleGenAI, createPartFromUri } from '@google/genai'
+import { createPartFromUri, GoogleGenAI } from '@google/genai'
 import { NODE_CATEGORIES } from '../../../categories'
 import {
   ConversationMessage,
@@ -40,10 +40,10 @@
   GeminiPartTypeSupport,
   convertAPIPartToMessagePart as sharedConvertAPIPartToMessagePart,
   convertMessageToAPIFormat as sharedConvertMessageToAPIFormat,
+
   convertPartsToAPIFormatBatch as sharedConvertPartsToAPIFormatBatch,
+
   convertPartToAPIFormat as sharedConvertPartToAPIFormat,
-  convertPartsToAPIFormatBatch as sharedConvertPartsToAPIFormatBatch,
-  convertMessageToAPIFormat as sharedConvertMessageToAPIFormat,
 } from './gemini-part-converters'
 
 // ============================================================================
@@ -255,11 +255,7 @@
     // 1. Add previous conversation messages if any
     if (this.previousMessages && this.previousMessages.length > 0) {
       const convertedMessages = await Promise.all(
-<<<<<<< HEAD
-        this.previousMessages.map((msg) => this.convertMessageToAPIFormat(msg, context)),
-=======
         this.previousMessages.map(msg => this.convertMessageToAPIFormat(msg, context)),
->>>>>>> d9f63e63
       )
       for (const content of convertedMessages) {
         if (content) {
@@ -502,15 +498,9 @@
    * Delegates to shared utility with IMAGE_ONLY support for parallel downloads and null filtering.
    */
   private async convertMessageToAPIFormat(
-<<<<<<< HEAD
-    message: { role: string; parts: GeminiMessagePart[] },
-    context?: ExecutionContext,
-  ): Promise<{ role: string; parts: Part[] } | null> {
-=======
     message: { role: string, parts: GeminiMessagePart[] },
     context?: ExecutionContext,
   ): Promise<{ role: string, parts: Part[] } | null> {
->>>>>>> d9f63e63
     return sharedConvertMessageToAPIFormat(
       message,
       GeminiPartTypeSupport.IMAGE_ONLY,
