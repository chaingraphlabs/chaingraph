--- conflicted
+++ resolved
@@ -1,11 +1,7 @@
 {
   "name": "@badaitech/chaingraph-nodes",
   "type": "module",
-<<<<<<< HEAD
-  "version": "0.6.46",
-=======
   "version": "0.7.0",
->>>>>>> 98bc20a2
   "private": false,
   "description": "Node components for the Chaingraph project",
   "license": "BUSL-1.1",
