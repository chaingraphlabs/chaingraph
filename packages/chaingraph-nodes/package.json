--- conflicted
+++ resolved
@@ -1,11 +1,7 @@
 {
   "name": "@badaitech/chaingraph-nodes",
   "type": "module",
-<<<<<<< HEAD
-  "version": "0.1.9-dev.0",
-=======
   "version": "0.1.10",
->>>>>>> deb70a6c
   "private": false,
   "description": "Node components for the Chaingraph project",
   "license": "BUSL-1.1",
