--- conflicted
+++ resolved
@@ -1,11 +1,7 @@
 {
   "name": "@badaitech/chaingraph-nodes",
   "type": "module",
-<<<<<<< HEAD
   "version": "0.6.18",
-=======
-  "version": "0.6.17",
->>>>>>> 7a58f850
   "private": false,
   "description": "Node components for the Chaingraph project",
   "license": "BUSL-1.1",
