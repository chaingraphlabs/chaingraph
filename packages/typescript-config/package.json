{
  "name": "@badaitech/typescript-config",
<<<<<<< HEAD
  "version": "0.2.9-dev.4",
=======
  "version": "0.2.9",
>>>>>>> 98a1af68
  "private": true,
  "license": "MIT",
  "files": [
    "dist"
  ],
  "publishConfig": {
    "access": "public"
  }
}<|MERGE_RESOLUTION|>--- conflicted
+++ resolved
@@ -1,10 +1,6 @@
 {
   "name": "@badaitech/typescript-config",
-<<<<<<< HEAD
-  "version": "0.2.9-dev.4",
-=======
   "version": "0.2.9",
->>>>>>> 98a1af68
   "private": true,
   "license": "MIT",
   "files": [
