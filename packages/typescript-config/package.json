--- conflicted
+++ resolved
@@ -1,10 +1,6 @@
 {
   "name": "@badaitech/typescript-config",
-<<<<<<< HEAD
-  "version": "0.6.46",
-=======
   "version": "0.7.0",
->>>>>>> 98bc20a2
   "private": true,
   "license": "MIT",
   "files": [
